--- conflicted
+++ resolved
@@ -1,23 +1,16 @@
-=== tests/cases/compiler/b.ts ===
-///<reference path="a.ts"/>
-module ElidedModule3 {
->ElidedModule3 : ElidedModule3
-}
-=== tests/cases/compiler/a.ts ===
-/*! Keep this pinned comment */
-module ElidedModule {
->ElidedModule : unknown
-}
-
-// Don't keep this comment.
-module ElidedModule2 {
-<<<<<<< HEAD
->ElidedModule2 : unknown
-}
-
-=======
->ElidedModule2 : ElidedModule2
-}
-
-
->>>>>>> f55b5ef1
+=== tests/cases/compiler/b.ts ===
+///<reference path="a.ts"/>
+module ElidedModule3 {
+>ElidedModule3 : ElidedModule3
+}
+=== tests/cases/compiler/a.ts ===
+/*! Keep this pinned comment */
+module ElidedModule {
+>ElidedModule : unknown
+}
+
+// Don't keep this comment.
+module ElidedModule2 {
+>ElidedModule2 : unknown
+}
+