tests/cases/conformance/expressions/assignmentOperator/assignmentLHSIsValue.ts(35,9): error TS1128: Declaration or statement expected.
tests/cases/conformance/expressions/assignmentOperator/assignmentLHSIsValue.ts(42,36): error TS1034: 'super' must be followed by an argument list or member access.
tests/cases/conformance/expressions/assignmentOperator/assignmentLHSIsValue.ts(44,19): error TS1034: 'super' must be followed by an argument list or member access.
tests/cases/conformance/expressions/assignmentOperator/assignmentLHSIsValue.ts(46,27): error TS1034: 'super' must be followed by an argument list or member access.
tests/cases/conformance/expressions/assignmentOperator/assignmentLHSIsValue.ts(50,20): error TS1128: Declaration or statement expected.
tests/cases/conformance/expressions/assignmentOperator/assignmentLHSIsValue.ts(51,11): error TS1005: ';' expected.
tests/cases/conformance/expressions/assignmentOperator/assignmentLHSIsValue.ts(6,21): error TS2364: Invalid left-hand side of assignment expression.
tests/cases/conformance/expressions/assignmentOperator/assignmentLHSIsValue.ts(7,13): error TS2364: Invalid left-hand side of assignment expression.
tests/cases/conformance/expressions/assignmentOperator/assignmentLHSIsValue.ts(8,21): error TS2364: Invalid left-hand side of assignment expression.
tests/cases/conformance/expressions/assignmentOperator/assignmentLHSIsValue.ts(11,18): error TS2364: Invalid left-hand side of assignment expression.
tests/cases/conformance/expressions/assignmentOperator/assignmentLHSIsValue.ts(13,1): error TS2364: Invalid left-hand side of assignment expression.
tests/cases/conformance/expressions/assignmentOperator/assignmentLHSIsValue.ts(17,1): error TS2364: Invalid left-hand side of assignment expression.
tests/cases/conformance/expressions/assignmentOperator/assignmentLHSIsValue.ts(19,1): error TS2364: Invalid left-hand side of assignment expression.
tests/cases/conformance/expressions/assignmentOperator/assignmentLHSIsValue.ts(22,1): error TS2364: Invalid left-hand side of assignment expression.
tests/cases/conformance/expressions/assignmentOperator/assignmentLHSIsValue.ts(24,1): error TS2364: Invalid left-hand side of assignment expression.
tests/cases/conformance/expressions/assignmentOperator/assignmentLHSIsValue.ts(27,1): error TS2364: Invalid left-hand side of assignment expression.
tests/cases/conformance/expressions/assignmentOperator/assignmentLHSIsValue.ts(28,1): error TS2364: Invalid left-hand side of assignment expression.
tests/cases/conformance/expressions/assignmentOperator/assignmentLHSIsValue.ts(29,1): error TS2364: Invalid left-hand side of assignment expression.
tests/cases/conformance/expressions/assignmentOperator/assignmentLHSIsValue.ts(30,1): error TS2364: Invalid left-hand side of assignment expression.
tests/cases/conformance/expressions/assignmentOperator/assignmentLHSIsValue.ts(31,1): error TS2364: Invalid left-hand side of assignment expression.
tests/cases/conformance/expressions/assignmentOperator/assignmentLHSIsValue.ts(32,1): error TS2364: Invalid left-hand side of assignment expression.
<<<<<<< HEAD
tests/cases/conformance/expressions/assignmentOperator/assignmentLHSIsValue.ts(38,2): error TS2364: Invalid left-hand side of assignment expression.
tests/cases/conformance/expressions/assignmentOperator/assignmentLHSIsValue.ts(38,6): error TS2364: Invalid left-hand side of assignment expression.
tests/cases/conformance/expressions/assignmentOperator/assignmentLHSIsValue.ts(42,30): error TS2364: Invalid left-hand side of assignment expression.
tests/cases/conformance/expressions/assignmentOperator/assignmentLHSIsValue.ts(44,13): error TS2364: Invalid left-hand side of assignment expression.
tests/cases/conformance/expressions/assignmentOperator/assignmentLHSIsValue.ts(46,21): error TS2364: Invalid left-hand side of assignment expression.
=======
tests/cases/conformance/expressions/assignmentOperator/assignmentLHSIsValue.ts(38,1): error TS2364: Invalid left-hand side of assignment expression.
>>>>>>> c075fe19
tests/cases/conformance/expressions/assignmentOperator/assignmentLHSIsValue.ts(54,1): error TS2364: Invalid left-hand side of assignment expression.
tests/cases/conformance/expressions/assignmentOperator/assignmentLHSIsValue.ts(57,1): error TS2364: Invalid left-hand side of assignment expression.
tests/cases/conformance/expressions/assignmentOperator/assignmentLHSIsValue.ts(58,1): error TS2364: Invalid left-hand side of assignment expression.
tests/cases/conformance/expressions/assignmentOperator/assignmentLHSIsValue.ts(59,1): error TS2364: Invalid left-hand side of assignment expression.
tests/cases/conformance/expressions/assignmentOperator/assignmentLHSIsValue.ts(60,1): error TS2364: Invalid left-hand side of assignment expression.
tests/cases/conformance/expressions/assignmentOperator/assignmentLHSIsValue.ts(61,1): error TS2364: Invalid left-hand side of assignment expression.
tests/cases/conformance/expressions/assignmentOperator/assignmentLHSIsValue.ts(62,1): error TS2364: Invalid left-hand side of assignment expression.
tests/cases/conformance/expressions/assignmentOperator/assignmentLHSIsValue.ts(63,1): error TS2364: Invalid left-hand side of assignment expression.
tests/cases/conformance/expressions/assignmentOperator/assignmentLHSIsValue.ts(64,1): error TS2364: Invalid left-hand side of assignment expression.
tests/cases/conformance/expressions/assignmentOperator/assignmentLHSIsValue.ts(65,1): error TS2364: Invalid left-hand side of assignment expression.
tests/cases/conformance/expressions/assignmentOperator/assignmentLHSIsValue.ts(66,1): error TS2364: Invalid left-hand side of assignment expression.
tests/cases/conformance/expressions/assignmentOperator/assignmentLHSIsValue.ts(67,1): error TS2364: Invalid left-hand side of assignment expression.
tests/cases/conformance/expressions/assignmentOperator/assignmentLHSIsValue.ts(68,1): error TS2364: Invalid left-hand side of assignment expression.
tests/cases/conformance/expressions/assignmentOperator/assignmentLHSIsValue.ts(69,1): error TS2364: Invalid left-hand side of assignment expression.
tests/cases/conformance/expressions/assignmentOperator/assignmentLHSIsValue.ts(70,1): error TS2364: Invalid left-hand side of assignment expression.


<<<<<<< HEAD
==== tests/cases/conformance/expressions/assignmentOperator/assignmentLHSIsValue.ts (41 errors) ====
=======
==== tests/cases/conformance/expressions/assignmentOperator/assignmentLHSIsValue.ts (37 errors) ====
>>>>>>> c075fe19
    // expected error for all the LHS of assignments
    var value;
    
    // this
    class C {
        constructor() { this = value; }
                        ~~~~
!!! error TS2364: Invalid left-hand side of assignment expression.
        foo() { this = value; }
                ~~~~
!!! error TS2364: Invalid left-hand side of assignment expression.
        static sfoo() { this = value; }
                        ~~~~
!!! error TS2364: Invalid left-hand side of assignment expression.
    }
    
    function foo() { this = value; }
                     ~~~~
!!! error TS2364: Invalid left-hand side of assignment expression.
    
    this = value;
    ~~~~
!!! error TS2364: Invalid left-hand side of assignment expression.
    
    // identifiers: module, class, enum, function
    module M { export var a; }
    M = value;
    ~
!!! error TS2364: Invalid left-hand side of assignment expression.
    
    C = value;
    ~
!!! error TS2364: Invalid left-hand side of assignment expression.
    
    enum E { }
    E = value;
    ~
!!! error TS2364: Invalid left-hand side of assignment expression.
    
    foo = value;
    ~~~
!!! error TS2364: Invalid left-hand side of assignment expression.
    
    // literals
    null = value;
    ~~~~
!!! error TS2364: Invalid left-hand side of assignment expression.
    true = value;
    ~~~~
!!! error TS2364: Invalid left-hand side of assignment expression.
    false = value;
    ~~~~~
!!! error TS2364: Invalid left-hand side of assignment expression.
    0 = value;
    ~
!!! error TS2364: Invalid left-hand side of assignment expression.
    '' = value;
    ~~
!!! error TS2364: Invalid left-hand side of assignment expression.
    /d+/ = value;
    ~~~~
!!! error TS2364: Invalid left-hand side of assignment expression.
    
    // object literals
    { a: 0} = value;
            ~
!!! error TS1128: Declaration or statement expected.
    
    // array literals
    ['', ''] = value;
     ~~
!!! error TS2364: Invalid left-hand side of assignment expression.
         ~~
!!! error TS2364: Invalid left-hand side of assignment expression.
    
    // super
    class Derived extends C {
        constructor() { super(); super = value; }
                                       ~
!!! error TS1034: 'super' must be followed by an argument list or member access.
    
        foo() { super = value }
                      ~
!!! error TS1034: 'super' must be followed by an argument list or member access.
    
        static sfoo() { super = value; }
                              ~
!!! error TS1034: 'super' must be followed by an argument list or member access.
    }
    
    // function expression
    function bar() { } = value;
                       ~
!!! error TS1128: Declaration or statement expected.
    () => { } = value;
              ~
!!! error TS1005: ';' expected.
    
    // function calls
    foo() = value;
    ~~~~~
!!! error TS2364: Invalid left-hand side of assignment expression.
    
    // parentheses, the containted expression is value
    (this) = value;
    ~~~~~~
!!! error TS2364: Invalid left-hand side of assignment expression.
    (M) = value;
    ~~~
!!! error TS2364: Invalid left-hand side of assignment expression.
    (C) = value;
    ~~~
!!! error TS2364: Invalid left-hand side of assignment expression.
    (E) = value;
    ~~~
!!! error TS2364: Invalid left-hand side of assignment expression.
    (foo) = value;
    ~~~~~
!!! error TS2364: Invalid left-hand side of assignment expression.
    (null) = value;
    ~~~~~~
!!! error TS2364: Invalid left-hand side of assignment expression.
    (true) = value;
    ~~~~~~
!!! error TS2364: Invalid left-hand side of assignment expression.
    (0) = value;
    ~~~
!!! error TS2364: Invalid left-hand side of assignment expression.
    ('') = value;
    ~~~~
!!! error TS2364: Invalid left-hand side of assignment expression.
    (/d+/) = value;
    ~~~~~~
!!! error TS2364: Invalid left-hand side of assignment expression.
    ({}) = value;
    ~~~~
!!! error TS2364: Invalid left-hand side of assignment expression.
    ([]) = value;
    ~~~~
!!! error TS2364: Invalid left-hand side of assignment expression.
    (function baz() { }) = value;
    ~~~~~~~~~~~~~~~~~~~~
!!! error TS2364: Invalid left-hand side of assignment expression.
    (foo()) = value;
    ~~~~~~~
!!! error TS2364: Invalid left-hand side of assignment expression.<|MERGE_RESOLUTION|>--- conflicted
+++ resolved
@@ -1,198 +1,187 @@
-tests/cases/conformance/expressions/assignmentOperator/assignmentLHSIsValue.ts(35,9): error TS1128: Declaration or statement expected.
-tests/cases/conformance/expressions/assignmentOperator/assignmentLHSIsValue.ts(42,36): error TS1034: 'super' must be followed by an argument list or member access.
-tests/cases/conformance/expressions/assignmentOperator/assignmentLHSIsValue.ts(44,19): error TS1034: 'super' must be followed by an argument list or member access.
-tests/cases/conformance/expressions/assignmentOperator/assignmentLHSIsValue.ts(46,27): error TS1034: 'super' must be followed by an argument list or member access.
-tests/cases/conformance/expressions/assignmentOperator/assignmentLHSIsValue.ts(50,20): error TS1128: Declaration or statement expected.
-tests/cases/conformance/expressions/assignmentOperator/assignmentLHSIsValue.ts(51,11): error TS1005: ';' expected.
-tests/cases/conformance/expressions/assignmentOperator/assignmentLHSIsValue.ts(6,21): error TS2364: Invalid left-hand side of assignment expression.
-tests/cases/conformance/expressions/assignmentOperator/assignmentLHSIsValue.ts(7,13): error TS2364: Invalid left-hand side of assignment expression.
-tests/cases/conformance/expressions/assignmentOperator/assignmentLHSIsValue.ts(8,21): error TS2364: Invalid left-hand side of assignment expression.
-tests/cases/conformance/expressions/assignmentOperator/assignmentLHSIsValue.ts(11,18): error TS2364: Invalid left-hand side of assignment expression.
-tests/cases/conformance/expressions/assignmentOperator/assignmentLHSIsValue.ts(13,1): error TS2364: Invalid left-hand side of assignment expression.
-tests/cases/conformance/expressions/assignmentOperator/assignmentLHSIsValue.ts(17,1): error TS2364: Invalid left-hand side of assignment expression.
-tests/cases/conformance/expressions/assignmentOperator/assignmentLHSIsValue.ts(19,1): error TS2364: Invalid left-hand side of assignment expression.
-tests/cases/conformance/expressions/assignmentOperator/assignmentLHSIsValue.ts(22,1): error TS2364: Invalid left-hand side of assignment expression.
-tests/cases/conformance/expressions/assignmentOperator/assignmentLHSIsValue.ts(24,1): error TS2364: Invalid left-hand side of assignment expression.
-tests/cases/conformance/expressions/assignmentOperator/assignmentLHSIsValue.ts(27,1): error TS2364: Invalid left-hand side of assignment expression.
-tests/cases/conformance/expressions/assignmentOperator/assignmentLHSIsValue.ts(28,1): error TS2364: Invalid left-hand side of assignment expression.
-tests/cases/conformance/expressions/assignmentOperator/assignmentLHSIsValue.ts(29,1): error TS2364: Invalid left-hand side of assignment expression.
-tests/cases/conformance/expressions/assignmentOperator/assignmentLHSIsValue.ts(30,1): error TS2364: Invalid left-hand side of assignment expression.
-tests/cases/conformance/expressions/assignmentOperator/assignmentLHSIsValue.ts(31,1): error TS2364: Invalid left-hand side of assignment expression.
-tests/cases/conformance/expressions/assignmentOperator/assignmentLHSIsValue.ts(32,1): error TS2364: Invalid left-hand side of assignment expression.
-<<<<<<< HEAD
-tests/cases/conformance/expressions/assignmentOperator/assignmentLHSIsValue.ts(38,2): error TS2364: Invalid left-hand side of assignment expression.
-tests/cases/conformance/expressions/assignmentOperator/assignmentLHSIsValue.ts(38,6): error TS2364: Invalid left-hand side of assignment expression.
-tests/cases/conformance/expressions/assignmentOperator/assignmentLHSIsValue.ts(42,30): error TS2364: Invalid left-hand side of assignment expression.
-tests/cases/conformance/expressions/assignmentOperator/assignmentLHSIsValue.ts(44,13): error TS2364: Invalid left-hand side of assignment expression.
-tests/cases/conformance/expressions/assignmentOperator/assignmentLHSIsValue.ts(46,21): error TS2364: Invalid left-hand side of assignment expression.
-=======
-tests/cases/conformance/expressions/assignmentOperator/assignmentLHSIsValue.ts(38,1): error TS2364: Invalid left-hand side of assignment expression.
->>>>>>> c075fe19
-tests/cases/conformance/expressions/assignmentOperator/assignmentLHSIsValue.ts(54,1): error TS2364: Invalid left-hand side of assignment expression.
-tests/cases/conformance/expressions/assignmentOperator/assignmentLHSIsValue.ts(57,1): error TS2364: Invalid left-hand side of assignment expression.
-tests/cases/conformance/expressions/assignmentOperator/assignmentLHSIsValue.ts(58,1): error TS2364: Invalid left-hand side of assignment expression.
-tests/cases/conformance/expressions/assignmentOperator/assignmentLHSIsValue.ts(59,1): error TS2364: Invalid left-hand side of assignment expression.
-tests/cases/conformance/expressions/assignmentOperator/assignmentLHSIsValue.ts(60,1): error TS2364: Invalid left-hand side of assignment expression.
-tests/cases/conformance/expressions/assignmentOperator/assignmentLHSIsValue.ts(61,1): error TS2364: Invalid left-hand side of assignment expression.
-tests/cases/conformance/expressions/assignmentOperator/assignmentLHSIsValue.ts(62,1): error TS2364: Invalid left-hand side of assignment expression.
-tests/cases/conformance/expressions/assignmentOperator/assignmentLHSIsValue.ts(63,1): error TS2364: Invalid left-hand side of assignment expression.
-tests/cases/conformance/expressions/assignmentOperator/assignmentLHSIsValue.ts(64,1): error TS2364: Invalid left-hand side of assignment expression.
-tests/cases/conformance/expressions/assignmentOperator/assignmentLHSIsValue.ts(65,1): error TS2364: Invalid left-hand side of assignment expression.
-tests/cases/conformance/expressions/assignmentOperator/assignmentLHSIsValue.ts(66,1): error TS2364: Invalid left-hand side of assignment expression.
-tests/cases/conformance/expressions/assignmentOperator/assignmentLHSIsValue.ts(67,1): error TS2364: Invalid left-hand side of assignment expression.
-tests/cases/conformance/expressions/assignmentOperator/assignmentLHSIsValue.ts(68,1): error TS2364: Invalid left-hand side of assignment expression.
-tests/cases/conformance/expressions/assignmentOperator/assignmentLHSIsValue.ts(69,1): error TS2364: Invalid left-hand side of assignment expression.
-tests/cases/conformance/expressions/assignmentOperator/assignmentLHSIsValue.ts(70,1): error TS2364: Invalid left-hand side of assignment expression.
-
-
-<<<<<<< HEAD
-==== tests/cases/conformance/expressions/assignmentOperator/assignmentLHSIsValue.ts (41 errors) ====
-=======
-==== tests/cases/conformance/expressions/assignmentOperator/assignmentLHSIsValue.ts (37 errors) ====
->>>>>>> c075fe19
-    // expected error for all the LHS of assignments
-    var value;
-    
-    // this
-    class C {
-        constructor() { this = value; }
-                        ~~~~
-!!! error TS2364: Invalid left-hand side of assignment expression.
-        foo() { this = value; }
-                ~~~~
-!!! error TS2364: Invalid left-hand side of assignment expression.
-        static sfoo() { this = value; }
-                        ~~~~
-!!! error TS2364: Invalid left-hand side of assignment expression.
-    }
-    
-    function foo() { this = value; }
-                     ~~~~
-!!! error TS2364: Invalid left-hand side of assignment expression.
-    
-    this = value;
-    ~~~~
-!!! error TS2364: Invalid left-hand side of assignment expression.
-    
-    // identifiers: module, class, enum, function
-    module M { export var a; }
-    M = value;
-    ~
-!!! error TS2364: Invalid left-hand side of assignment expression.
-    
-    C = value;
-    ~
-!!! error TS2364: Invalid left-hand side of assignment expression.
-    
-    enum E { }
-    E = value;
-    ~
-!!! error TS2364: Invalid left-hand side of assignment expression.
-    
-    foo = value;
-    ~~~
-!!! error TS2364: Invalid left-hand side of assignment expression.
-    
-    // literals
-    null = value;
-    ~~~~
-!!! error TS2364: Invalid left-hand side of assignment expression.
-    true = value;
-    ~~~~
-!!! error TS2364: Invalid left-hand side of assignment expression.
-    false = value;
-    ~~~~~
-!!! error TS2364: Invalid left-hand side of assignment expression.
-    0 = value;
-    ~
-!!! error TS2364: Invalid left-hand side of assignment expression.
-    '' = value;
-    ~~
-!!! error TS2364: Invalid left-hand side of assignment expression.
-    /d+/ = value;
-    ~~~~
-!!! error TS2364: Invalid left-hand side of assignment expression.
-    
-    // object literals
-    { a: 0} = value;
-            ~
-!!! error TS1128: Declaration or statement expected.
-    
-    // array literals
-    ['', ''] = value;
-     ~~
-!!! error TS2364: Invalid left-hand side of assignment expression.
-         ~~
-!!! error TS2364: Invalid left-hand side of assignment expression.
-    
-    // super
-    class Derived extends C {
-        constructor() { super(); super = value; }
-                                       ~
-!!! error TS1034: 'super' must be followed by an argument list or member access.
-    
-        foo() { super = value }
-                      ~
-!!! error TS1034: 'super' must be followed by an argument list or member access.
-    
-        static sfoo() { super = value; }
-                              ~
-!!! error TS1034: 'super' must be followed by an argument list or member access.
-    }
-    
-    // function expression
-    function bar() { } = value;
-                       ~
-!!! error TS1128: Declaration or statement expected.
-    () => { } = value;
-              ~
-!!! error TS1005: ';' expected.
-    
-    // function calls
-    foo() = value;
-    ~~~~~
-!!! error TS2364: Invalid left-hand side of assignment expression.
-    
-    // parentheses, the containted expression is value
-    (this) = value;
-    ~~~~~~
-!!! error TS2364: Invalid left-hand side of assignment expression.
-    (M) = value;
-    ~~~
-!!! error TS2364: Invalid left-hand side of assignment expression.
-    (C) = value;
-    ~~~
-!!! error TS2364: Invalid left-hand side of assignment expression.
-    (E) = value;
-    ~~~
-!!! error TS2364: Invalid left-hand side of assignment expression.
-    (foo) = value;
-    ~~~~~
-!!! error TS2364: Invalid left-hand side of assignment expression.
-    (null) = value;
-    ~~~~~~
-!!! error TS2364: Invalid left-hand side of assignment expression.
-    (true) = value;
-    ~~~~~~
-!!! error TS2364: Invalid left-hand side of assignment expression.
-    (0) = value;
-    ~~~
-!!! error TS2364: Invalid left-hand side of assignment expression.
-    ('') = value;
-    ~~~~
-!!! error TS2364: Invalid left-hand side of assignment expression.
-    (/d+/) = value;
-    ~~~~~~
-!!! error TS2364: Invalid left-hand side of assignment expression.
-    ({}) = value;
-    ~~~~
-!!! error TS2364: Invalid left-hand side of assignment expression.
-    ([]) = value;
-    ~~~~
-!!! error TS2364: Invalid left-hand side of assignment expression.
-    (function baz() { }) = value;
-    ~~~~~~~~~~~~~~~~~~~~
-!!! error TS2364: Invalid left-hand side of assignment expression.
-    (foo()) = value;
-    ~~~~~~~
+tests/cases/conformance/expressions/assignmentOperator/assignmentLHSIsValue.ts(35,9): error TS1128: Declaration or statement expected.
+tests/cases/conformance/expressions/assignmentOperator/assignmentLHSIsValue.ts(42,36): error TS1034: 'super' must be followed by an argument list or member access.
+tests/cases/conformance/expressions/assignmentOperator/assignmentLHSIsValue.ts(44,19): error TS1034: 'super' must be followed by an argument list or member access.
+tests/cases/conformance/expressions/assignmentOperator/assignmentLHSIsValue.ts(46,27): error TS1034: 'super' must be followed by an argument list or member access.
+tests/cases/conformance/expressions/assignmentOperator/assignmentLHSIsValue.ts(50,20): error TS1128: Declaration or statement expected.
+tests/cases/conformance/expressions/assignmentOperator/assignmentLHSIsValue.ts(51,11): error TS1005: ';' expected.
+tests/cases/conformance/expressions/assignmentOperator/assignmentLHSIsValue.ts(6,21): error TS2364: Invalid left-hand side of assignment expression.
+tests/cases/conformance/expressions/assignmentOperator/assignmentLHSIsValue.ts(7,13): error TS2364: Invalid left-hand side of assignment expression.
+tests/cases/conformance/expressions/assignmentOperator/assignmentLHSIsValue.ts(8,21): error TS2364: Invalid left-hand side of assignment expression.
+tests/cases/conformance/expressions/assignmentOperator/assignmentLHSIsValue.ts(11,18): error TS2364: Invalid left-hand side of assignment expression.
+tests/cases/conformance/expressions/assignmentOperator/assignmentLHSIsValue.ts(13,1): error TS2364: Invalid left-hand side of assignment expression.
+tests/cases/conformance/expressions/assignmentOperator/assignmentLHSIsValue.ts(17,1): error TS2364: Invalid left-hand side of assignment expression.
+tests/cases/conformance/expressions/assignmentOperator/assignmentLHSIsValue.ts(19,1): error TS2364: Invalid left-hand side of assignment expression.
+tests/cases/conformance/expressions/assignmentOperator/assignmentLHSIsValue.ts(22,1): error TS2364: Invalid left-hand side of assignment expression.
+tests/cases/conformance/expressions/assignmentOperator/assignmentLHSIsValue.ts(24,1): error TS2364: Invalid left-hand side of assignment expression.
+tests/cases/conformance/expressions/assignmentOperator/assignmentLHSIsValue.ts(27,1): error TS2364: Invalid left-hand side of assignment expression.
+tests/cases/conformance/expressions/assignmentOperator/assignmentLHSIsValue.ts(28,1): error TS2364: Invalid left-hand side of assignment expression.
+tests/cases/conformance/expressions/assignmentOperator/assignmentLHSIsValue.ts(29,1): error TS2364: Invalid left-hand side of assignment expression.
+tests/cases/conformance/expressions/assignmentOperator/assignmentLHSIsValue.ts(30,1): error TS2364: Invalid left-hand side of assignment expression.
+tests/cases/conformance/expressions/assignmentOperator/assignmentLHSIsValue.ts(31,1): error TS2364: Invalid left-hand side of assignment expression.
+tests/cases/conformance/expressions/assignmentOperator/assignmentLHSIsValue.ts(32,1): error TS2364: Invalid left-hand side of assignment expression.
+tests/cases/conformance/expressions/assignmentOperator/assignmentLHSIsValue.ts(38,2): error TS2364: Invalid left-hand side of assignment expression.
+tests/cases/conformance/expressions/assignmentOperator/assignmentLHSIsValue.ts(38,6): error TS2364: Invalid left-hand side of assignment expression.
+tests/cases/conformance/expressions/assignmentOperator/assignmentLHSIsValue.ts(54,1): error TS2364: Invalid left-hand side of assignment expression.
+tests/cases/conformance/expressions/assignmentOperator/assignmentLHSIsValue.ts(57,1): error TS2364: Invalid left-hand side of assignment expression.
+tests/cases/conformance/expressions/assignmentOperator/assignmentLHSIsValue.ts(58,1): error TS2364: Invalid left-hand side of assignment expression.
+tests/cases/conformance/expressions/assignmentOperator/assignmentLHSIsValue.ts(59,1): error TS2364: Invalid left-hand side of assignment expression.
+tests/cases/conformance/expressions/assignmentOperator/assignmentLHSIsValue.ts(60,1): error TS2364: Invalid left-hand side of assignment expression.
+tests/cases/conformance/expressions/assignmentOperator/assignmentLHSIsValue.ts(61,1): error TS2364: Invalid left-hand side of assignment expression.
+tests/cases/conformance/expressions/assignmentOperator/assignmentLHSIsValue.ts(62,1): error TS2364: Invalid left-hand side of assignment expression.
+tests/cases/conformance/expressions/assignmentOperator/assignmentLHSIsValue.ts(63,1): error TS2364: Invalid left-hand side of assignment expression.
+tests/cases/conformance/expressions/assignmentOperator/assignmentLHSIsValue.ts(64,1): error TS2364: Invalid left-hand side of assignment expression.
+tests/cases/conformance/expressions/assignmentOperator/assignmentLHSIsValue.ts(65,1): error TS2364: Invalid left-hand side of assignment expression.
+tests/cases/conformance/expressions/assignmentOperator/assignmentLHSIsValue.ts(66,1): error TS2364: Invalid left-hand side of assignment expression.
+tests/cases/conformance/expressions/assignmentOperator/assignmentLHSIsValue.ts(67,1): error TS2364: Invalid left-hand side of assignment expression.
+tests/cases/conformance/expressions/assignmentOperator/assignmentLHSIsValue.ts(68,1): error TS2364: Invalid left-hand side of assignment expression.
+tests/cases/conformance/expressions/assignmentOperator/assignmentLHSIsValue.ts(69,1): error TS2364: Invalid left-hand side of assignment expression.
+tests/cases/conformance/expressions/assignmentOperator/assignmentLHSIsValue.ts(70,1): error TS2364: Invalid left-hand side of assignment expression.
+
+
+==== tests/cases/conformance/expressions/assignmentOperator/assignmentLHSIsValue.ts (38 errors) ====
+    // expected error for all the LHS of assignments
+    var value;
+    
+    // this
+    class C {
+        constructor() { this = value; }
+                        ~~~~
+!!! error TS2364: Invalid left-hand side of assignment expression.
+        foo() { this = value; }
+                ~~~~
+!!! error TS2364: Invalid left-hand side of assignment expression.
+        static sfoo() { this = value; }
+                        ~~~~
+!!! error TS2364: Invalid left-hand side of assignment expression.
+    }
+    
+    function foo() { this = value; }
+                     ~~~~
+!!! error TS2364: Invalid left-hand side of assignment expression.
+    
+    this = value;
+    ~~~~
+!!! error TS2364: Invalid left-hand side of assignment expression.
+    
+    // identifiers: module, class, enum, function
+    module M { export var a; }
+    M = value;
+    ~
+!!! error TS2364: Invalid left-hand side of assignment expression.
+    
+    C = value;
+    ~
+!!! error TS2364: Invalid left-hand side of assignment expression.
+    
+    enum E { }
+    E = value;
+    ~
+!!! error TS2364: Invalid left-hand side of assignment expression.
+    
+    foo = value;
+    ~~~
+!!! error TS2364: Invalid left-hand side of assignment expression.
+    
+    // literals
+    null = value;
+    ~~~~
+!!! error TS2364: Invalid left-hand side of assignment expression.
+    true = value;
+    ~~~~
+!!! error TS2364: Invalid left-hand side of assignment expression.
+    false = value;
+    ~~~~~
+!!! error TS2364: Invalid left-hand side of assignment expression.
+    0 = value;
+    ~
+!!! error TS2364: Invalid left-hand side of assignment expression.
+    '' = value;
+    ~~
+!!! error TS2364: Invalid left-hand side of assignment expression.
+    /d+/ = value;
+    ~~~~
+!!! error TS2364: Invalid left-hand side of assignment expression.
+    
+    // object literals
+    { a: 0} = value;
+            ~
+!!! error TS1128: Declaration or statement expected.
+    
+    // array literals
+    ['', ''] = value;
+     ~~
+!!! error TS2364: Invalid left-hand side of assignment expression.
+         ~~
+!!! error TS2364: Invalid left-hand side of assignment expression.
+    
+    // super
+    class Derived extends C {
+        constructor() { super(); super = value; }
+                                       ~
+!!! error TS1034: 'super' must be followed by an argument list or member access.
+    
+        foo() { super = value }
+                      ~
+!!! error TS1034: 'super' must be followed by an argument list or member access.
+    
+        static sfoo() { super = value; }
+                              ~
+!!! error TS1034: 'super' must be followed by an argument list or member access.
+    }
+    
+    // function expression
+    function bar() { } = value;
+                       ~
+!!! error TS1128: Declaration or statement expected.
+    () => { } = value;
+              ~
+!!! error TS1005: ';' expected.
+    
+    // function calls
+    foo() = value;
+    ~~~~~
+!!! error TS2364: Invalid left-hand side of assignment expression.
+    
+    // parentheses, the containted expression is value
+    (this) = value;
+    ~~~~~~
+!!! error TS2364: Invalid left-hand side of assignment expression.
+    (M) = value;
+    ~~~
+!!! error TS2364: Invalid left-hand side of assignment expression.
+    (C) = value;
+    ~~~
+!!! error TS2364: Invalid left-hand side of assignment expression.
+    (E) = value;
+    ~~~
+!!! error TS2364: Invalid left-hand side of assignment expression.
+    (foo) = value;
+    ~~~~~
+!!! error TS2364: Invalid left-hand side of assignment expression.
+    (null) = value;
+    ~~~~~~
+!!! error TS2364: Invalid left-hand side of assignment expression.
+    (true) = value;
+    ~~~~~~
+!!! error TS2364: Invalid left-hand side of assignment expression.
+    (0) = value;
+    ~~~
+!!! error TS2364: Invalid left-hand side of assignment expression.
+    ('') = value;
+    ~~~~
+!!! error TS2364: Invalid left-hand side of assignment expression.
+    (/d+/) = value;
+    ~~~~~~
+!!! error TS2364: Invalid left-hand side of assignment expression.
+    ({}) = value;
+    ~~~~
+!!! error TS2364: Invalid left-hand side of assignment expression.
+    ([]) = value;
+    ~~~~
+!!! error TS2364: Invalid left-hand side of assignment expression.
+    (function baz() { }) = value;
+    ~~~~~~~~~~~~~~~~~~~~
+!!! error TS2364: Invalid left-hand side of assignment expression.
+    (foo()) = value;
+    ~~~~~~~
 !!! error TS2364: Invalid left-hand side of assignment expression.