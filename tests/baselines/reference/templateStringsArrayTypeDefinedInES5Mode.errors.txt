--- conflicted
+++ resolved
@@ -1,30 +1,25 @@
-<<<<<<< HEAD
-tests/cases/compiler/templateStringsArrayTypeDefinedInES5Mode.ts(10,1): error TS1159: Tagged templates are only available when targeting ECMAScript 6 and higher.
-lib.d.ts(513,11): error TS2300: Duplicate identifier 'TemplateStringsArray'.
-=======
-tests/cases/compiler/templateStringsArrayTypeDefinedInES5Mode.ts(10,3): error TS1159: Tagged templates are only available when targeting ECMAScript 6 and higher.
-lib.d.ts(502,11): error TS2300: Duplicate identifier 'TemplateStringsArray'.
->>>>>>> 44e6bcf7
-tests/cases/compiler/templateStringsArrayTypeDefinedInES5Mode.ts(2,7): error TS2300: Duplicate identifier 'TemplateStringsArray'.
-tests/cases/compiler/templateStringsArrayTypeDefinedInES5Mode.ts(8,3): error TS2345: Argument of type '{ [x: number]: undefined; }' is not assignable to parameter of type 'TemplateStringsArray'.
-  Property 'raw' is missing in type '{ [x: number]: undefined; }'.
-
-
-==== tests/cases/compiler/templateStringsArrayTypeDefinedInES5Mode.ts (3 errors) ====
-    
-    class TemplateStringsArray {
-          ~~~~~~~~~~~~~~~~~~~~
-!!! error TS2300: Duplicate identifier 'TemplateStringsArray'.
-    }
-    
-    function f(x: TemplateStringsArray, y: number, z: number) {
-    }
-    
-    f({}, 10, 10);
-      ~~
-!!! error TS2345: Argument of type '{ [x: number]: undefined; }' is not assignable to parameter of type 'TemplateStringsArray'.
-!!! error TS2345:   Property 'raw' is missing in type '{ [x: number]: undefined; }'.
-    
-    f `abcdef${ 1234 }${ 5678 }ghijkl`;
-      ~~~~~~~~~
+tests/cases/compiler/templateStringsArrayTypeDefinedInES5Mode.ts(10,3): error TS1159: Tagged templates are only available when targeting ECMAScript 6 and higher.
+lib.d.ts(513,11): error TS2300: Duplicate identifier 'TemplateStringsArray'.
+tests/cases/compiler/templateStringsArrayTypeDefinedInES5Mode.ts(2,7): error TS2300: Duplicate identifier 'TemplateStringsArray'.
+tests/cases/compiler/templateStringsArrayTypeDefinedInES5Mode.ts(8,3): error TS2345: Argument of type '{ [x: number]: undefined; }' is not assignable to parameter of type 'TemplateStringsArray'.
+  Property 'raw' is missing in type '{ [x: number]: undefined; }'.
+
+
+==== tests/cases/compiler/templateStringsArrayTypeDefinedInES5Mode.ts (3 errors) ====
+    
+    class TemplateStringsArray {
+          ~~~~~~~~~~~~~~~~~~~~
+!!! error TS2300: Duplicate identifier 'TemplateStringsArray'.
+    }
+    
+    function f(x: TemplateStringsArray, y: number, z: number) {
+    }
+    
+    f({}, 10, 10);
+      ~~
+!!! error TS2345: Argument of type '{ [x: number]: undefined; }' is not assignable to parameter of type 'TemplateStringsArray'.
+!!! error TS2345:   Property 'raw' is missing in type '{ [x: number]: undefined; }'.
+    
+    f `abcdef${ 1234 }${ 5678 }ghijkl`;
+      ~~~~~~~~~
 !!! error TS1159: Tagged templates are only available when targeting ECMAScript 6 and higher.