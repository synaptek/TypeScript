language: node_js

node_js:
  - 'stable'
  - '4'
  - '0.10'

sudo: false

<<<<<<< HEAD
matrix:
  fast_finish: true
  include:
  - os: osx
    node_js: stable
    osx_image: xcode7.3

branches:
  only:
  - master
  - transforms
=======
install:
  - npm uninstall typescript
  - npm uninstall tslint
  - npm install
  - npm update

cache:
  directories:
    - node_modules

os:
  - linux
  - osx

matrix:
  fast_finish: true
>>>>>>> 2f8df90a
<|MERGE_RESOLUTION|>--- conflicted
+++ resolved
@@ -7,7 +7,6 @@
 
 sudo: false
 
-<<<<<<< HEAD
 matrix:
   fast_finish: true
   include:
@@ -19,7 +18,7 @@
   only:
   - master
   - transforms
-=======
+
 install:
   - npm uninstall typescript
   - npm uninstall tslint
@@ -28,12 +27,4 @@
 
 cache:
   directories:
-    - node_modules
-
-os:
-  - linux
-  - osx
-
-matrix:
-  fast_finish: true
->>>>>>> 2f8df90a
+    - node_modules