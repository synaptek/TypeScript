--- conflicted
+++ resolved
@@ -1,923 +1,877 @@
-/// <reference path="..\compiler\commandLineParser.ts" />
-/// <reference path="..\services\services.ts" />
-/// <reference path="node.d.ts" />
-/// <reference path="protocol.d.ts" />
-/// <reference path="editorServices.ts" />
-
-module ts.server {
-    var spaceCache:string[] = [];
-
-    interface StackTraceError extends Error {
-        stack?: string;
-    }
-
-    export function generateSpaces(n: number): string {
-        if (!spaceCache[n]) {
-            var strBuilder = "";
-            for (var i = 0; i < n; i++) {
-                strBuilder += " ";
-            }
-            spaceCache[n] = strBuilder;
-        }  
-        return spaceCache[n];
-    }
-
-    interface FileStart {
-        file: string;
-        start: ILineInfo;
-    }
-
-    function compareNumber(a: number, b: number) {
-        if (a < b) {
-            return -1;
-        }
-        else if (a == b) {
-            return 0;
-        }
-        else return 1;
-    }
-
-    function compareFileStart(a: FileStart, b: FileStart) {
-        if (a.file < b.file) {
-            return -1;
-        }
-        else if (a.file == b.file) {
-            var n = compareNumber(a.start.line, b.start.line);
-            if (n == 0) {
-                return compareNumber(a.start.offset, b.start.offset);
-            }
-            else return n;
-        }
-        else {
-            return 1;
-        }
-    }
-       
-    function formatDiag(fileName: string, project: Project, diag: ts.Diagnostic) {
-        return {
-            start: project.compilerService.host.positionToLineOffset(fileName, diag.start),
-            end: project.compilerService.host.positionToLineOffset(fileName, diag.start + diag.length),
-            text: ts.flattenDiagnosticMessageText(diag.messageText, "\n")
-        };
-    }
-
-    interface PendingErrorCheck {
-        fileName: string;
-        project: Project;
-    }
-
-    function allEditsBeforePos(edits: ts.TextChange[], pos: number) {
-        for (var i = 0, len = edits.length; i < len; i++) {
-            if (ts.spanEnd(edits[i].span) >= pos) {
-                return false;
-            }
-        }
-        return true;
-    }
-
-    export module CommandNames {
-        export var Change = "change";
-        export var Close = "close";
-        export var Completions = "completions";
-        export var CompletionDetails = "completionEntryDetails";
-        export var Configure = "configure";
-        export var Definition = "definition";
-        export var Format = "format";
-        export var Formatonkey = "formatonkey";
-        export var Geterr = "geterr";
-        export var NavBar = "navbar";
-        export var Navto = "navto";
-        export var Open = "open";
-        export var Quickinfo = "quickinfo";
-        export var References = "references";
-        export var Reload = "reload";
-        export var Rename = "rename";
-        export var Saveto = "saveto";
-        export var Brace = "brace";
-        export var Unknown = "unknown";
-    }
-
-    module Errors { 
-        export var NoProject = new Error("No Project.");
-    }
-
-    export interface ServerHost extends ts.System {
-    }
-
-    export class Session {
-        projectService: ProjectService;
-        pendingOperation = false;
-        fileHash: ts.Map<number> = {};
-        nextFileId = 1;
-        errorTimer: NodeJS.Timer;
-        immediateId: any;
-        changeSeq = 0;
-
-        constructor(private host: ServerHost, private logger: Logger) {
-            this.projectService =
-                new ProjectService(host, logger, (eventName,project,fileName) => {
-                this.handleEvent(eventName, project, fileName);
-            });
-        }
-
-        handleEvent(eventName: string, project: Project, fileName: string) {
-            if (eventName == "context") {
-                this.projectService.log("got context event, updating diagnostics for" + fileName, "Info");
-                this.updateErrorCheck([{ fileName, project }], this.changeSeq,
-                    (n) => n == this.changeSeq, 100);
-            }
-        }
-
-        logError(err: Error, cmd: string) {
-            var typedErr = <StackTraceError>err;
-            var msg = "Exception on executing command " + cmd;
-            if (typedErr.message) {
-                msg += ":\n" + typedErr.message;
-                if (typedErr.stack) {
-                    msg += "\n" + typedErr.stack;
-                }
-            }
-            this.projectService.log(msg);
-        }
-
-        sendLineToClient(line: string) {
-            this.host.write(line + this.host.newLine);
-        }
-
-        send(msg: NodeJS._debugger.Message) {
-            var json = JSON.stringify(msg);
-            if (this.logger.isVerbose()) {
-                this.logger.info(msg.type + ": " + json);
-            }
-            this.sendLineToClient('Content-Length: ' + (1 + Buffer.byteLength(json, 'utf8')) +
-                '\r\n\r\n' + json);
-        }
-
-        event(info: any, eventName: string) {
-            var ev: NodeJS._debugger.Event = {
-                seq: 0,
-                type: "event",
-                event: eventName,
-                body: info,
-            };
-            this.send(ev);
-        }
-
-        response(info: any, cmdName: string, reqSeq = 0, errorMsg?: string) {
-            var res: protocol.Response = {
-                seq: 0,
-                type: "response",
-                command: cmdName,
-                request_seq: reqSeq,
-                success: !errorMsg,
-            }
-            if (!errorMsg) {
-                res.body = info;
-            }
-            else {
-                res.message = errorMsg;
-            }
-            this.send(res);
-        }
-
-        output(body: any, commandName: string, requestSequence = 0, errorMessage?: string) {
-            this.response(body, commandName, requestSequence, errorMessage);
-        }
-
-        semanticCheck(file: string, project: Project) {
-            try {
-                var diags = project.compilerService.languageService.getSemanticDiagnostics(file);
-
-                if (diags) {
-                    var bakedDiags = diags.map((diag) => formatDiag(file, project, diag));
-                    this.event({ file: file, diagnostics: bakedDiags }, "semanticDiag");
-                }
-            }
-            catch (err) {
-                this.logError(err, "semantic check");
-            }
-        }
-
-        syntacticCheck(file: string, project: Project) {
-            try {
-                var diags = project.compilerService.languageService.getSyntacticDiagnostics(file);
-                if (diags) {
-                    var bakedDiags = diags.map((diag) => formatDiag(file, project, diag));
-                    this.event({ file: file, diagnostics: bakedDiags }, "syntaxDiag");
-                }
-            }
-            catch (err) {
-                this.logError(err, "syntactic check");
-            }
-        }
-
-        errorCheck(file: string, project: Project) {
-            this.syntacticCheck(file, project);
-            this.semanticCheck(file, project);
-        }
-
-        updateProjectStructure(seq: number, matchSeq: (seq: number) => boolean, ms = 1500) {
-            setTimeout(() => {
-                if (matchSeq(seq)) {
-                    this.projectService.updateProjectStructure();
-                }
-            }, ms);
-        }
-
-        updateErrorCheck(checkList: PendingErrorCheck[], seq: number,
-            matchSeq: (seq: number) => boolean, ms = 1500, followMs = 200) {
-            if (followMs > ms) {
-                followMs = ms;
-            }
-            if (this.errorTimer) {
-                clearTimeout(this.errorTimer);
-            }
-            if (this.immediateId) {
-                clearImmediate(this.immediateId);
-                this.immediateId = undefined;
-            }
-            var index = 0;
-            var checkOne = () => {
-                if (matchSeq(seq)) {
-                    var checkSpec = checkList[index++];
-                    if (checkSpec.project.getSourceFileFromName(checkSpec.fileName, true)) {
-                        this.syntacticCheck(checkSpec.fileName, checkSpec.project);
-                        this.immediateId = setImmediate(() => {
-                            this.semanticCheck(checkSpec.fileName, checkSpec.project);
-                            this.immediateId = undefined;
-                            if (checkList.length > index) {
-                                this.errorTimer = setTimeout(checkOne, followMs);
-                            }
-                            else {
-                                this.errorTimer = undefined;
-                            }
-                        });
-                    }
-                }
-            }
-            if ((checkList.length > index) && (matchSeq(seq))) {
-                this.errorTimer = setTimeout(checkOne, ms);
-            }
-        }
-
-        getDefinition(line: number, offset: number, fileName: string): protocol.FileSpan[] {
-            var file = ts.normalizePath(fileName);
-            var project = this.projectService.getProjectForFile(file);
-            if (!project) {
-                throw Errors.NoProject;
-            }
-
-            var compilerService = project.compilerService;
-            var position = compilerService.host.lineOffsetToPosition(file, line, offset);
-
-            var definitions = compilerService.languageService.getDefinitionAtPosition(file, position);
-            if (!definitions) {
-                return undefined;
-            }
-
-            return definitions.map(def => ({
-                file: def.fileName,
-<<<<<<< HEAD
-                start: compilerService.host.positionToLineCol(def.fileName, def.textSpan.start),
-                end: compilerService.host.positionToLineCol(def.fileName, ts.spanEnd(def.textSpan))
-=======
-                start: compilerService.host.positionToLineOffset(def.fileName, def.textSpan.start),
-                end: compilerService.host.positionToLineOffset(def.fileName, ts.textSpanEnd(def.textSpan))
->>>>>>> 355dcd11
-            }));
-        }
-
-        getRenameLocations(line: number, offset: number, fileName: string,findInComments: boolean, findInStrings: boolean): protocol.RenameResponseBody {
-            var file = ts.normalizePath(fileName);
-            var project = this.projectService.getProjectForFile(file);
-            if (!project) {
-                throw Errors.NoProject;
-            }
-
-            var compilerService = project.compilerService;
-            var position = compilerService.host.lineOffsetToPosition(file, line, offset);
-            var renameInfo = compilerService.languageService.getRenameInfo(file, position);
-            if (!renameInfo) {
-                return undefined;
-            }
-
-            if (!renameInfo.canRename) {
-                return {
-                    info: renameInfo,
-                    locs: []
-                };
-            }
-
-            var renameLocations = compilerService.languageService.findRenameLocations(file, position, findInStrings, findInComments);
-            if (!renameLocations) {
-                return undefined;
-            }
-
-            var bakedRenameLocs = renameLocations.map(location => (<protocol.FileSpan>{
-                file: location.fileName,
-<<<<<<< HEAD
-                start: compilerService.host.positionToLineCol(location.fileName, location.textSpan.start),
-                end: compilerService.host.positionToLineCol(location.fileName, ts.spanEnd(location.textSpan)),
-=======
-                start: compilerService.host.positionToLineOffset(location.fileName, location.textSpan.start),
-                end: compilerService.host.positionToLineOffset(location.fileName, ts.textSpanEnd(location.textSpan)),
->>>>>>> 355dcd11
-            })).sort((a, b) => {
-                if (a.file < b.file) {
-                    return -1;
-                }
-                else if (a.file > b.file) {
-                    return 1;
-                }
-                else {
-                    // reverse sort assuming no overlap
-                    if (a.start.line < b.start.line) {
-                        return 1;
-                    }
-                    else if (a.start.line > b.start.line) {
-                        return -1;
-                    }
-                    else {
-                        return b.start.offset - a.start.offset;
-                    }
-                }
-            }).reduce<protocol.SpanGroup[]>((accum: protocol.SpanGroup[], cur: protocol.FileSpan) => {
-                var curFileAccum: protocol.SpanGroup;
-                if (accum.length > 0) {
-                    curFileAccum = accum[accum.length - 1];
-                    if (curFileAccum.file != cur.file) {
-                        curFileAccum = undefined;
-                    }
-                }
-                if (!curFileAccum) {
-                    curFileAccum = { file: cur.file, locs: [] };
-                    accum.push(curFileAccum);
-                }
-                curFileAccum.locs.push({ start: cur.start, end: cur.end });
-                return accum;
-            }, []);
-
-            return { info: renameInfo, locs: bakedRenameLocs };
-        }
-
-        getReferences(line: number, offset: number, fileName: string): protocol.ReferencesResponseBody {
-            // TODO: get all projects for this file; report refs for all projects deleting duplicates
-            // can avoid duplicates by eliminating same ref file from subsequent projects
-            var file = ts.normalizePath(fileName);
-            var project = this.projectService.getProjectForFile(file);
-            if (!project) {
-                throw Errors.NoProject;
-            }
-
-            var compilerService = project.compilerService;
-            var position = compilerService.host.lineOffsetToPosition(file, line, offset);
-
-            var references = compilerService.languageService.getReferencesAtPosition(file, position);
-            if (!references) {
-                return undefined;
-            }
-
-            var nameInfo = compilerService.languageService.getQuickInfoAtPosition(file, position);
-            if (!nameInfo) {
-                return undefined;
-            }
-
-            var displayString = ts.displayPartsToString(nameInfo.displayParts);
-            var nameSpan = nameInfo.textSpan;
-<<<<<<< HEAD
-            var nameColStart = compilerService.host.positionToLineCol(file, nameSpan.start).col;
-            var nameText = compilerService.host.getScriptSnapshot(file).getText(nameSpan.start, ts.spanEnd(nameSpan));
-=======
-            var nameColStart = compilerService.host.positionToLineOffset(file, nameSpan.start).offset;
-            var nameText = compilerService.host.getScriptSnapshot(file).getText(nameSpan.start, ts.textSpanEnd(nameSpan));
->>>>>>> 355dcd11
-            var bakedRefs: protocol.ReferencesResponseItem[] = references.map((ref) => {
-                var start = compilerService.host.positionToLineOffset(ref.fileName, ref.textSpan.start);
-                var refLineSpan = compilerService.host.lineToTextSpan(ref.fileName, start.line - 1);
-                var snap = compilerService.host.getScriptSnapshot(ref.fileName);
-                var lineText = snap.getText(refLineSpan.start, ts.spanEnd(refLineSpan)).replace(/\r|\n/g, "");
-                return {
-                    file: ref.fileName,
-                    start: start,
-                    lineText: lineText,
-<<<<<<< HEAD
-                    end: compilerService.host.positionToLineCol(ref.fileName, ts.spanEnd(ref.textSpan)),
-=======
-                    end: compilerService.host.positionToLineOffset(ref.fileName, ts.textSpanEnd(ref.textSpan)),
->>>>>>> 355dcd11
-                    isWriteAccess: ref.isWriteAccess
-                };
-            }).sort(compareFileStart);
-            return {
-                refs: bakedRefs,
-                symbolName: nameText,
-                symbolStartOffset: nameColStart,
-                symbolDisplayString: displayString
-            };
-        }
-
-        openClientFile(fileName: string, tabSize?: number, indentSize?: number) {
-            var file = ts.normalizePath(fileName);
-            var info = this.projectService.openClientFile(file);
-            if (info) {
-                info.setFormatOptions(tabSize, indentSize);
-            }
-        }
-
-        getQuickInfo(line: number, offset: number, fileName: string): protocol.QuickInfoResponseBody {
-            var file = ts.normalizePath(fileName);
-            var project = this.projectService.getProjectForFile(file);
-            if (!project) {
-                throw Errors.NoProject;
-            }
-
-            var compilerService = project.compilerService;
-            var position = compilerService.host.lineOffsetToPosition(file, line, offset);
-            var quickInfo = compilerService.languageService.getQuickInfoAtPosition(file, position);
-            if (!quickInfo) {
-                return undefined;
-            }
-
-            var displayString = ts.displayPartsToString(quickInfo.displayParts);
-            var docString = ts.displayPartsToString(quickInfo.documentation);
-            return {
-                kind: quickInfo.kind,
-                kindModifiers: quickInfo.kindModifiers,
-<<<<<<< HEAD
-                start: compilerService.host.positionToLineCol(file, quickInfo.textSpan.start),
-                end: compilerService.host.positionToLineCol(file, ts.spanEnd(quickInfo.textSpan)),
-=======
-                start: compilerService.host.positionToLineOffset(file, quickInfo.textSpan.start),
-                end: compilerService.host.positionToLineOffset(file, ts.textSpanEnd(quickInfo.textSpan)),
->>>>>>> 355dcd11
-                displayString: displayString,
-                documentation: docString,
-            };
-        }
-
-        getFormattingEditsForRange(line: number, offset: number, endLine: number, endOffset: number, fileName: string): protocol.CodeEdit[] {
-            var file = ts.normalizePath(fileName);
-            var project = this.projectService.getProjectForFile(file);
-            if (!project) {
-                throw Errors.NoProject;
-            }
-
-            var compilerService = project.compilerService;
-            var startPosition = compilerService.host.lineOffsetToPosition(file, line, offset);
-            var endPosition = compilerService.host.lineOffsetToPosition(file, endLine, endOffset);
-            
-            // TODO: avoid duplicate code (with formatonkey)
-            var edits = compilerService.languageService.getFormattingEditsForRange(file, startPosition, endPosition,
-                this.projectService.getFormatCodeOptions(file));
-            if (!edits) {
-                return undefined;
-            }
-
-            return edits.map((edit) => {
-                return {
-<<<<<<< HEAD
-                    start: compilerService.host.positionToLineCol(file, edit.span.start),
-                    end: compilerService.host.positionToLineCol(file, ts.spanEnd(edit.span)),
-=======
-                    start: compilerService.host.positionToLineOffset(file, edit.span.start),
-                    end: compilerService.host.positionToLineOffset(file, ts.textSpanEnd(edit.span)),
->>>>>>> 355dcd11
-                    newText: edit.newText ? edit.newText : ""
-                };
-            });
-        }
-
-        getFormattingEditsAfterKeystroke(line: number, offset: number, key: string, fileName: string): protocol.CodeEdit[] {
-            var file = ts.normalizePath(fileName);
-
-            var project = this.projectService.getProjectForFile(file);
-            if (!project) {
-                throw Errors.NoProject;
-            }
-
-            var compilerService = project.compilerService;
-            var position = compilerService.host.lineOffsetToPosition(file, line, offset);
-            var formatOptions = this.projectService.getFormatCodeOptions(file);
-            var edits = compilerService.languageService.getFormattingEditsAfterKeystroke(file, position, key,
-                formatOptions);
-            // Check whether we should auto-indent. This will be when
-            // the position is on a line containing only whitespace.
-            // This should leave the edits returned from
-            // getFormattingEditsAfterKeytroke either empty or pertaining
-            // only to the previous line.  If all this is true, then
-            // add edits necessary to properly indent the current line.
-            if ((key == "\n") && ((!edits) || (edits.length == 0) || allEditsBeforePos(edits, position))) {
-                var scriptInfo = compilerService.host.getScriptInfo(file);
-                if (scriptInfo) {
-                    var lineInfo = scriptInfo.getLineInfo(line);
-                    if (lineInfo && (lineInfo.leaf) && (lineInfo.leaf.text)) {
-                        var lineText = lineInfo.leaf.text;
-                        if (lineText.search("\\S") < 0) {
-                            // TODO: get these options from host
-                            var editorOptions: ts.EditorOptions = {
-                                IndentSize: formatOptions.IndentSize,
-                                TabSize: formatOptions.TabSize,
-                                NewLineCharacter: "\n",
-                                ConvertTabsToSpaces: true,
-                            };
-                            var indentPosition =
-                                compilerService.languageService.getIndentationAtPosition(file, position, editorOptions);
-                            for (var i = 0, len = lineText.length; i < len; i++) {
-                                if (lineText.charAt(i) == " ") {
-                                    indentPosition--;
-                                }
-                                else {
-                                    break;
-                                }
-                            }
-                            if (indentPosition > 0) {
-                                var spaces = generateSpaces(indentPosition);
-                                edits.push({ span: ts.createSpanFromBounds(position, position), newText: spaces });
-                            }
-                            else if (indentPosition < 0) {
-                                edits.push({
-                                    span: ts.createSpanFromBounds(position, position - indentPosition),
-                                    newText: ""
-                                });
-                            }
-                        }
-                    }
-                }
-            }
-
-            if (!edits) {
-                return undefined;
-            }
-
-            return edits.map((edit) => {
-                return {
-                    start: compilerService.host.positionToLineOffset(file,
-                        edit.span.start),
-<<<<<<< HEAD
-                    end: compilerService.host.positionToLineCol(file,
-                        ts.spanEnd(edit.span)),
-=======
-                    end: compilerService.host.positionToLineOffset(file,
-                        ts.textSpanEnd(edit.span)),
->>>>>>> 355dcd11
-                    newText: edit.newText ? edit.newText : ""
-                };
-            });
-        }
-
-        getCompletions(line: number, offset: number, prefix: string, fileName: string): protocol.CompletionEntry[] {
-            if (!prefix) {
-                prefix = "";
-            }
-            var file = ts.normalizePath(fileName);
-            var project = this.projectService.getProjectForFile(file);
-            if (!project) {
-                throw Errors.NoProject;
-            }
-
-            var compilerService = project.compilerService;
-            var position = compilerService.host.lineOffsetToPosition(file, line, offset);
-
-            var completions = compilerService.languageService.getCompletionsAtPosition(file, position);
-            if (!completions) {
-                return undefined;
-            }
-
-            return completions.entries.reduce((result: protocol.CompletionEntry[], entry: ts.CompletionEntry) => {
-                if (completions.isMemberCompletion || entry.name.indexOf(prefix) == 0) {
-                    result.push(entry);
-                }
-                return result;
-            }, []);
-        }
-
-        getCompletionEntryDetails(line: number, offset: number,
-            entryNames: string[], fileName: string): protocol.CompletionEntryDetails[] {
-            var file = ts.normalizePath(fileName);
-            var project = this.projectService.getProjectForFile(file);
-            if (!project) {
-                throw Errors.NoProject;
-            }
-
-            var compilerService = project.compilerService;
-            var position = compilerService.host.lineOffsetToPosition(file, line, offset);
-
-            return entryNames.reduce((accum: protocol.CompletionEntryDetails[], entryName: string) => {
-                var details = compilerService.languageService.getCompletionEntryDetails(file, position, entryName);
-                if (details) {
-                    accum.push(details);
-                }
-                return accum;
-            }, []);
-        }
-
-        getDiagnostics(delay: number, fileNames: string[]) {
-            var checkList = fileNames.reduce((accum: PendingErrorCheck[], fileName: string) => {
-                fileName = ts.normalizePath(fileName);
-                var project = this.projectService.getProjectForFile(fileName);
-                if (project) {
-                    accum.push({ fileName, project });
-                }
-                return accum;
-            }, []);
-
-            if (checkList.length > 0) {
-                this.updateErrorCheck(checkList, this.changeSeq,(n) => n == this.changeSeq, delay)
-            }
-        }
-
-        change(line: number, offset: number, endLine: number, endOffset: number, insertString: string, fileName: string) {
-            var file = ts.normalizePath(fileName);
-            var project = this.projectService.getProjectForFile(file);
-            if (project) {
-                var compilerService = project.compilerService;
-                var start = compilerService.host.lineOffsetToPosition(file, line, offset);
-                var end = compilerService.host.lineOffsetToPosition(file, endLine, endOffset);
-                if (start >= 0) {
-                    compilerService.host.editScript(file, start, end, insertString);
-                    this.changeSeq++;
-                }
-                this.updateProjectStructure(this.changeSeq, (n) => n == this.changeSeq);
-            }
-        }
-
-        reload(fileName: string, tempFileName: string, reqSeq = 0) {
-            var file = ts.normalizePath(fileName);
-            var tmpfile = ts.normalizePath(tempFileName);
-            var project = this.projectService.getProjectForFile(file);
-            if (project) {
-                this.changeSeq++;
-                // make sure no changes happen before this one is finished
-                project.compilerService.host.reloadScript(file, tmpfile, () => {
-                    this.output(undefined, CommandNames.Reload, reqSeq);
-                });
-            }
-        }
-
-        saveToTmp(fileName: string, tempFileName: string) {
-            var file = ts.normalizePath(fileName);
-            var tmpfile = ts.normalizePath(tempFileName);
-
-            var project = this.projectService.getProjectForFile(file);
-            if (project) {
-                project.compilerService.host.saveTo(file, tmpfile);
-            }
-        }
-
-        closeClientFile(fileName: string) {
-            var file = ts.normalizePath(fileName);
-            this.projectService.closeClientFile(file);
-        }
-
-        decorateNavigationBarItem(project: Project, fileName: string, items: ts.NavigationBarItem[]): protocol.NavigationBarItem[] {
-            if (!items) {
-                return undefined;
-            }
-
-            var compilerService = project.compilerService;
-
-            return items.map(item => ({
-                text: item.text,
-                kind: item.kind,
-                kindModifiers: item.kindModifiers,
-                spans: item.spans.map(span => ({
-<<<<<<< HEAD
-                    start: compilerService.host.positionToLineCol(fileName, span.start),
-                    end: compilerService.host.positionToLineCol(fileName, ts.spanEnd(span))
-=======
-                    start: compilerService.host.positionToLineOffset(fileName, span.start),
-                    end: compilerService.host.positionToLineOffset(fileName, ts.textSpanEnd(span))
->>>>>>> 355dcd11
-                })),
-                childItems: this.decorateNavigationBarItem(project, fileName, item.childItems)
-            }));
-        }
-
-        getNavigationBarItems(fileName: string): protocol.NavigationBarItem[] {
-            var file = ts.normalizePath(fileName);
-            var project = this.projectService.getProjectForFile(file);
-            if (!project) {
-                throw Errors.NoProject;
-            }
-
-            var compilerService = project.compilerService;
-            var items = compilerService.languageService.getNavigationBarItems(file);
-            if (!items) {
-                return undefined;
-            }
-
-            return this.decorateNavigationBarItem(project, fileName, items);
-        }
-
-        getNavigateToItems(searchValue: string, fileName: string, maxResultCount?: number): protocol.NavtoItem[] {
-            var file = ts.normalizePath(fileName);
-            var project = this.projectService.getProjectForFile(file);
-            if (!project) {
-                throw Errors.NoProject;
-            }
-
-            var compilerService = project.compilerService;
-            var navItems = compilerService.languageService.getNavigateToItems(searchValue, maxResultCount);
-            if (!navItems) {
-                return undefined;
-            }
-
-            return navItems.map((navItem) => {
-<<<<<<< HEAD
-                var start = compilerService.host.positionToLineCol(navItem.fileName, navItem.textSpan.start);
-                var end = compilerService.host.positionToLineCol(navItem.fileName, ts.spanEnd(navItem.textSpan));
-=======
-                var start = compilerService.host.positionToLineOffset(navItem.fileName, navItem.textSpan.start);
-                var end = compilerService.host.positionToLineOffset(navItem.fileName, ts.textSpanEnd(navItem.textSpan));
->>>>>>> 355dcd11
-                var bakedItem: protocol.NavtoItem = {
-                    name: navItem.name,
-                    kind: navItem.kind,
-                    file: navItem.fileName,
-                    start: start,
-                    end: end,
-                };
-                if (navItem.kindModifiers && (navItem.kindModifiers != "")) {
-                    bakedItem.kindModifiers = navItem.kindModifiers;
-                }
-                if (navItem.matchKind != 'none') {
-                    bakedItem.matchKind = navItem.matchKind;
-                }
-                if (navItem.containerName && (navItem.containerName.length > 0)) {
-                    bakedItem.containerName = navItem.containerName;
-                }
-                if (navItem.containerKind && (navItem.containerKind.length > 0)) {
-                    bakedItem.containerKind = navItem.containerKind;
-                }
-                return bakedItem;
-            });
-        }
-
-        getBraceMatching(line: number, offset: number, fileName: string): protocol.TextSpan[] {
-            var file = ts.normalizePath(fileName);
-            
-            var project = this.projectService.getProjectForFile(file);
-            if (!project) {
-                throw Errors.NoProject;
-            }
-            
-            var compilerService = project.compilerService;
-            var position = compilerService.host.lineOffsetToPosition(file, line, offset);
-            
-            var spans = compilerService.languageService.getBraceMatchingAtPosition(file, position);
-            if (!spans) {
-                return undefined;
-            }
-            
-            return spans.map(span => ({
-                start: compilerService.host.positionToLineOffset(file, span.start),
-                end: compilerService.host.positionToLineOffset(file, span.start + span.length)
-            }));
-        }
-
-        onMessage(message: string) {
-            if (this.logger.isVerbose()) {
-                this.logger.info("request: " + message);
-                var start = process.hrtime();                
-            }
-            try {
-                var request = <protocol.Request>JSON.parse(message);
-                var response: any;
-                var errorMessage: string;
-                var responseRequired = true;
-                switch (request.command) {
-                    case CommandNames.Definition: { 
-                        var defArgs = <protocol.FileLocationRequestArgs>request.arguments;
-                        response = this.getDefinition(defArgs.line, defArgs.offset, defArgs.file);
-                        break;
-                    }
-                    case CommandNames.References: { 
-                        var refArgs = <protocol.FileLocationRequestArgs>request.arguments;
-                        response = this.getReferences(refArgs.line, refArgs.offset, refArgs.file);
-                        break;
-                    }
-                    case CommandNames.Rename: {
-                        var renameArgs = <protocol.RenameRequestArgs>request.arguments;
-                        response = this.getRenameLocations(renameArgs.line, renameArgs.offset, renameArgs.file, renameArgs.findInComments, renameArgs.findInStrings);
-                        break;
-                    }
-                    case CommandNames.Open: {
-                        var openArgs = <protocol.OpenRequestArgs>request.arguments;
-                        this.openClientFile(openArgs.file,openArgs.tabSize, openArgs.indentSize);
-                        responseRequired = false;
-                        break;
-                    }
-                    case CommandNames.Quickinfo: {
-                        var quickinfoArgs = <protocol.FileLocationRequestArgs>request.arguments;
-                        response = this.getQuickInfo(quickinfoArgs.line, quickinfoArgs.offset, quickinfoArgs.file);
-                        break;
-                    }
-                    case CommandNames.Format: {
-                        var formatArgs = <protocol.FormatRequestArgs>request.arguments;
-                        response = this.getFormattingEditsForRange(formatArgs.line, formatArgs.offset, formatArgs.endLine, formatArgs.endOffset, formatArgs.file);
-                        break;
-                    }
-                    case CommandNames.Formatonkey: {
-                        var formatOnKeyArgs = <protocol.FormatOnKeyRequestArgs>request.arguments;
-                        response = this.getFormattingEditsAfterKeystroke(formatOnKeyArgs.line, formatOnKeyArgs.offset, formatOnKeyArgs.key, formatOnKeyArgs.file);
-                        break;
-                    }
-                    case CommandNames.Completions: {
-                        var completionsArgs = <protocol.CompletionsRequestArgs>request.arguments;
-                        response = this.getCompletions(completionsArgs.line, completionsArgs.offset, completionsArgs.prefix, completionsArgs.file);
-                        break;
-                    }
-                    case CommandNames.CompletionDetails: {
-                        var completionDetailsArgs = <protocol.CompletionDetailsRequestArgs>request.arguments;
-                        response =
-                            this.getCompletionEntryDetails(completionDetailsArgs.line,completionDetailsArgs.offset,
-                                                           completionDetailsArgs.entryNames,completionDetailsArgs.file);
-                        break;
-                    }
-                    case CommandNames.Geterr: {
-                        var geterrArgs = <protocol.GeterrRequestArgs>request.arguments;
-                        response = this.getDiagnostics(geterrArgs.delay, geterrArgs.files);
-                        responseRequired = false;
-                        break;
-                    }
-                    case CommandNames.Change: {
-                        var changeArgs = <protocol.ChangeRequestArgs>request.arguments;
-                        this.change(changeArgs.line, changeArgs.offset, changeArgs.endLine, changeArgs.endOffset,
-                                    changeArgs.insertString, changeArgs.file);
-                        responseRequired = false;
-                        break;
-                    }
-                    case CommandNames.Configure: {
-                        var configureArgs = <protocol.ConfigureRequestArguments>request.arguments;
-                        this.projectService.setHostConfiguration(configureArgs);
-                        this.output(undefined, CommandNames.Configure, request.seq);
-                        responseRequired = false;
-                        break;
-                    }
-                    case CommandNames.Reload: {
-                        var reloadArgs = <protocol.ReloadRequestArgs>request.arguments;
-                        this.reload(reloadArgs.file, reloadArgs.tmpfile, request.seq);
-                        responseRequired = false;
-                        break;
-                    }
-                    case CommandNames.Saveto: {
-                        var savetoArgs = <protocol.SavetoRequestArgs>request.arguments;
-                        this.saveToTmp(savetoArgs.file, savetoArgs.tmpfile);
-                        responseRequired = false;
-                        break;
-                    }
-                    case CommandNames.Close: {
-                        var closeArgs = <protocol.FileRequestArgs>request.arguments;
-                        this.closeClientFile(closeArgs.file);
-                        responseRequired = false;
-                        break;
-                    }
-                    case CommandNames.Navto: {
-                        var navtoArgs = <protocol.NavtoRequestArgs>request.arguments;
-                        response = this.getNavigateToItems(navtoArgs.searchValue, navtoArgs.file, navtoArgs.maxResultCount);
-                        break;
-                    }
-                    case CommandNames.Brace: {
-                        var braceArguments = <protocol.FileLocationRequestArgs>request.arguments;
-                        response = this.getBraceMatching(braceArguments.line, braceArguments.offset, braceArguments.file);
-                        break;
-                    }
-                    case CommandNames.NavBar: {
-                        var navBarArgs = <protocol.FileRequestArgs>request.arguments;
-                        response = this.getNavigationBarItems(navBarArgs.file);
-                        break;
-                    }
-                    default: {
-                        this.projectService.log("Unrecognized JSON command: " + message);
-                        this.output(undefined, CommandNames.Unknown, request.seq, "Unrecognized JSON command: " + request.command);
-                        break;
-                    }
-                }
-
-                if (this.logger.isVerbose()) {
-                    var elapsed = process.hrtime(start);
-                    var seconds = elapsed[0]
-                    var nanoseconds = elapsed[1];
-                    var elapsedMs = ((1e9 * seconds) + nanoseconds)/1000000.0;
-                    var leader = "Elapsed time (in milliseconds)";
-                    if (!responseRequired) {
-                        leader = "Async elapsed time (in milliseconds)";
-                    }
-                    this.logger.msg(leader + ": " + elapsedMs.toFixed(4).toString(), "Perf");
-                }
-                if (response) {
-                    this.output(response, request.command, request.seq);
-                }
-                else if (responseRequired) {
-                    this.output(undefined, request.command, request.seq, "No content available.");
-                }
-            } catch (err) {
-                if (err instanceof OperationCanceledException) {
-                    // Handle cancellation exceptions
-                }
-                this.logError(err, message);
-                this.output(undefined, request ? request.command : CommandNames.Unknown, request ? request.seq : 0, "Error processing request. " + err.message);
-            }
-        }
-    }
-}
+/// <reference path="..\compiler\commandLineParser.ts" />
+/// <reference path="..\services\services.ts" />
+/// <reference path="node.d.ts" />
+/// <reference path="protocol.d.ts" />
+/// <reference path="editorServices.ts" />
+
+module ts.server {
+    var spaceCache:string[] = [];
+
+    interface StackTraceError extends Error {
+        stack?: string;
+    }
+
+    export function generateSpaces(n: number): string {
+        if (!spaceCache[n]) {
+            var strBuilder = "";
+            for (var i = 0; i < n; i++) {
+                strBuilder += " ";
+            }
+            spaceCache[n] = strBuilder;
+        }  
+        return spaceCache[n];
+    }
+
+    interface FileStart {
+        file: string;
+        start: ILineInfo;
+    }
+
+    function compareNumber(a: number, b: number) {
+        if (a < b) {
+            return -1;
+        }
+        else if (a == b) {
+            return 0;
+        }
+        else return 1;
+    }
+
+    function compareFileStart(a: FileStart, b: FileStart) {
+        if (a.file < b.file) {
+            return -1;
+        }
+        else if (a.file == b.file) {
+            var n = compareNumber(a.start.line, b.start.line);
+            if (n == 0) {
+                return compareNumber(a.start.offset, b.start.offset);
+            }
+            else return n;
+        }
+        else {
+            return 1;
+        }
+    }
+       
+    function formatDiag(fileName: string, project: Project, diag: ts.Diagnostic) {
+        return {
+            start: project.compilerService.host.positionToLineOffset(fileName, diag.start),
+            end: project.compilerService.host.positionToLineOffset(fileName, diag.start + diag.length),
+            text: ts.flattenDiagnosticMessageText(diag.messageText, "\n")
+        };
+    }
+
+    interface PendingErrorCheck {
+        fileName: string;
+        project: Project;
+    }
+
+    function allEditsBeforePos(edits: ts.TextChange[], pos: number) {
+        for (var i = 0, len = edits.length; i < len; i++) {
+            if (ts.spanEnd(edits[i].span) >= pos) {
+                return false;
+            }
+        }
+        return true;
+    }
+
+    export module CommandNames {
+        export var Change = "change";
+        export var Close = "close";
+        export var Completions = "completions";
+        export var CompletionDetails = "completionEntryDetails";
+        export var Configure = "configure";
+        export var Definition = "definition";
+        export var Format = "format";
+        export var Formatonkey = "formatonkey";
+        export var Geterr = "geterr";
+        export var NavBar = "navbar";
+        export var Navto = "navto";
+        export var Open = "open";
+        export var Quickinfo = "quickinfo";
+        export var References = "references";
+        export var Reload = "reload";
+        export var Rename = "rename";
+        export var Saveto = "saveto";
+        export var Brace = "brace";
+        export var Unknown = "unknown";
+    }
+
+    module Errors { 
+        export var NoProject = new Error("No Project.");
+    }
+
+    export interface ServerHost extends ts.System {
+    }
+
+    export class Session {
+        projectService: ProjectService;
+        pendingOperation = false;
+        fileHash: ts.Map<number> = {};
+        nextFileId = 1;
+        errorTimer: NodeJS.Timer;
+        immediateId: any;
+        changeSeq = 0;
+
+        constructor(private host: ServerHost, private logger: Logger) {
+            this.projectService =
+                new ProjectService(host, logger, (eventName,project,fileName) => {
+                this.handleEvent(eventName, project, fileName);
+            });
+        }
+
+        handleEvent(eventName: string, project: Project, fileName: string) {
+            if (eventName == "context") {
+                this.projectService.log("got context event, updating diagnostics for" + fileName, "Info");
+                this.updateErrorCheck([{ fileName, project }], this.changeSeq,
+                    (n) => n == this.changeSeq, 100);
+            }
+        }
+
+        logError(err: Error, cmd: string) {
+            var typedErr = <StackTraceError>err;
+            var msg = "Exception on executing command " + cmd;
+            if (typedErr.message) {
+                msg += ":\n" + typedErr.message;
+                if (typedErr.stack) {
+                    msg += "\n" + typedErr.stack;
+                }
+            }
+            this.projectService.log(msg);
+        }
+
+        sendLineToClient(line: string) {
+            this.host.write(line + this.host.newLine);
+        }
+
+        send(msg: NodeJS._debugger.Message) {
+            var json = JSON.stringify(msg);
+            if (this.logger.isVerbose()) {
+                this.logger.info(msg.type + ": " + json);
+            }
+            this.sendLineToClient('Content-Length: ' + (1 + Buffer.byteLength(json, 'utf8')) +
+                '\r\n\r\n' + json);
+        }
+
+        event(info: any, eventName: string) {
+            var ev: NodeJS._debugger.Event = {
+                seq: 0,
+                type: "event",
+                event: eventName,
+                body: info,
+            };
+            this.send(ev);
+        }
+
+        response(info: any, cmdName: string, reqSeq = 0, errorMsg?: string) {
+            var res: protocol.Response = {
+                seq: 0,
+                type: "response",
+                command: cmdName,
+                request_seq: reqSeq,
+                success: !errorMsg,
+            }
+            if (!errorMsg) {
+                res.body = info;
+            }
+            else {
+                res.message = errorMsg;
+            }
+            this.send(res);
+        }
+
+        output(body: any, commandName: string, requestSequence = 0, errorMessage?: string) {
+            this.response(body, commandName, requestSequence, errorMessage);
+        }
+
+        semanticCheck(file: string, project: Project) {
+            try {
+                var diags = project.compilerService.languageService.getSemanticDiagnostics(file);
+
+                if (diags) {
+                    var bakedDiags = diags.map((diag) => formatDiag(file, project, diag));
+                    this.event({ file: file, diagnostics: bakedDiags }, "semanticDiag");
+                }
+            }
+            catch (err) {
+                this.logError(err, "semantic check");
+            }
+        }
+
+        syntacticCheck(file: string, project: Project) {
+            try {
+                var diags = project.compilerService.languageService.getSyntacticDiagnostics(file);
+                if (diags) {
+                    var bakedDiags = diags.map((diag) => formatDiag(file, project, diag));
+                    this.event({ file: file, diagnostics: bakedDiags }, "syntaxDiag");
+                }
+            }
+            catch (err) {
+                this.logError(err, "syntactic check");
+            }
+        }
+
+        errorCheck(file: string, project: Project) {
+            this.syntacticCheck(file, project);
+            this.semanticCheck(file, project);
+        }
+
+        updateProjectStructure(seq: number, matchSeq: (seq: number) => boolean, ms = 1500) {
+            setTimeout(() => {
+                if (matchSeq(seq)) {
+                    this.projectService.updateProjectStructure();
+                }
+            }, ms);
+        }
+
+        updateErrorCheck(checkList: PendingErrorCheck[], seq: number,
+            matchSeq: (seq: number) => boolean, ms = 1500, followMs = 200) {
+            if (followMs > ms) {
+                followMs = ms;
+            }
+            if (this.errorTimer) {
+                clearTimeout(this.errorTimer);
+            }
+            if (this.immediateId) {
+                clearImmediate(this.immediateId);
+                this.immediateId = undefined;
+            }
+            var index = 0;
+            var checkOne = () => {
+                if (matchSeq(seq)) {
+                    var checkSpec = checkList[index++];
+                    if (checkSpec.project.getSourceFileFromName(checkSpec.fileName, true)) {
+                        this.syntacticCheck(checkSpec.fileName, checkSpec.project);
+                        this.immediateId = setImmediate(() => {
+                            this.semanticCheck(checkSpec.fileName, checkSpec.project);
+                            this.immediateId = undefined;
+                            if (checkList.length > index) {
+                                this.errorTimer = setTimeout(checkOne, followMs);
+                            }
+                            else {
+                                this.errorTimer = undefined;
+                            }
+                        });
+                    }
+                }
+            }
+            if ((checkList.length > index) && (matchSeq(seq))) {
+                this.errorTimer = setTimeout(checkOne, ms);
+            }
+        }
+
+        getDefinition(line: number, offset: number, fileName: string): protocol.FileSpan[] {
+            var file = ts.normalizePath(fileName);
+            var project = this.projectService.getProjectForFile(file);
+            if (!project) {
+                throw Errors.NoProject;
+            }
+
+            var compilerService = project.compilerService;
+            var position = compilerService.host.lineOffsetToPosition(file, line, offset);
+
+            var definitions = compilerService.languageService.getDefinitionAtPosition(file, position);
+            if (!definitions) {
+                return undefined;
+            }
+
+            return definitions.map(def => ({
+                file: def.fileName,
+                start: compilerService.host.positionToLineOffset(def.fileName, def.textSpan.start),
+                end: compilerService.host.positionToLineOffset(def.fileName, ts.spanEnd(def.textSpan))
+            }));
+        }
+
+        getRenameLocations(line: number, offset: number, fileName: string,findInComments: boolean, findInStrings: boolean): protocol.RenameResponseBody {
+            var file = ts.normalizePath(fileName);
+            var project = this.projectService.getProjectForFile(file);
+            if (!project) {
+                throw Errors.NoProject;
+            }
+
+            var compilerService = project.compilerService;
+            var position = compilerService.host.lineOffsetToPosition(file, line, offset);
+            var renameInfo = compilerService.languageService.getRenameInfo(file, position);
+            if (!renameInfo) {
+                return undefined;
+            }
+
+            if (!renameInfo.canRename) {
+                return {
+                    info: renameInfo,
+                    locs: []
+                };
+            }
+
+            var renameLocations = compilerService.languageService.findRenameLocations(file, position, findInStrings, findInComments);
+            if (!renameLocations) {
+                return undefined;
+            }
+
+            var bakedRenameLocs = renameLocations.map(location => (<protocol.FileSpan>{
+                file: location.fileName,
+                start: compilerService.host.positionToLineOffset(location.fileName, location.textSpan.start),
+                end: compilerService.host.positionToLineOffset(location.fileName, ts.spanEnd(location.textSpan)),
+            })).sort((a, b) => {
+                if (a.file < b.file) {
+                    return -1;
+                }
+                else if (a.file > b.file) {
+                    return 1;
+                }
+                else {
+                    // reverse sort assuming no overlap
+                    if (a.start.line < b.start.line) {
+                        return 1;
+                    }
+                    else if (a.start.line > b.start.line) {
+                        return -1;
+                    }
+                    else {
+                        return b.start.offset - a.start.offset;
+                    }
+                }
+            }).reduce<protocol.SpanGroup[]>((accum: protocol.SpanGroup[], cur: protocol.FileSpan) => {
+                var curFileAccum: protocol.SpanGroup;
+                if (accum.length > 0) {
+                    curFileAccum = accum[accum.length - 1];
+                    if (curFileAccum.file != cur.file) {
+                        curFileAccum = undefined;
+                    }
+                }
+                if (!curFileAccum) {
+                    curFileAccum = { file: cur.file, locs: [] };
+                    accum.push(curFileAccum);
+                }
+                curFileAccum.locs.push({ start: cur.start, end: cur.end });
+                return accum;
+            }, []);
+
+            return { info: renameInfo, locs: bakedRenameLocs };
+        }
+
+        getReferences(line: number, offset: number, fileName: string): protocol.ReferencesResponseBody {
+            // TODO: get all projects for this file; report refs for all projects deleting duplicates
+            // can avoid duplicates by eliminating same ref file from subsequent projects
+            var file = ts.normalizePath(fileName);
+            var project = this.projectService.getProjectForFile(file);
+            if (!project) {
+                throw Errors.NoProject;
+            }
+
+            var compilerService = project.compilerService;
+            var position = compilerService.host.lineOffsetToPosition(file, line, offset);
+
+            var references = compilerService.languageService.getReferencesAtPosition(file, position);
+            if (!references) {
+                return undefined;
+            }
+
+            var nameInfo = compilerService.languageService.getQuickInfoAtPosition(file, position);
+            if (!nameInfo) {
+                return undefined;
+            }
+
+            var displayString = ts.displayPartsToString(nameInfo.displayParts);
+            var nameSpan = nameInfo.textSpan;
+            var nameColStart = compilerService.host.positionToLineOffset(file, nameSpan.start).offset;
+            var nameText = compilerService.host.getScriptSnapshot(file).getText(nameSpan.start, ts.spanEnd(nameSpan));
+            var bakedRefs: protocol.ReferencesResponseItem[] = references.map((ref) => {
+                var start = compilerService.host.positionToLineOffset(ref.fileName, ref.textSpan.start);
+                var refLineSpan = compilerService.host.lineToTextSpan(ref.fileName, start.line - 1);
+                var snap = compilerService.host.getScriptSnapshot(ref.fileName);
+                var lineText = snap.getText(refLineSpan.start, ts.spanEnd(refLineSpan)).replace(/\r|\n/g, "");
+                return {
+                    file: ref.fileName,
+                    start: start,
+                    lineText: lineText,
+                    end: compilerService.host.positionToLineOffset(ref.fileName, ts.spanEnd(ref.textSpan)),
+                    isWriteAccess: ref.isWriteAccess
+                };
+            }).sort(compareFileStart);
+            return {
+                refs: bakedRefs,
+                symbolName: nameText,
+                symbolStartOffset: nameColStart,
+                symbolDisplayString: displayString
+            };
+        }
+
+        openClientFile(fileName: string, tabSize?: number, indentSize?: number) {
+            var file = ts.normalizePath(fileName);
+            var info = this.projectService.openClientFile(file);
+            if (info) {
+                info.setFormatOptions(tabSize, indentSize);
+            }
+        }
+
+        getQuickInfo(line: number, offset: number, fileName: string): protocol.QuickInfoResponseBody {
+            var file = ts.normalizePath(fileName);
+            var project = this.projectService.getProjectForFile(file);
+            if (!project) {
+                throw Errors.NoProject;
+            }
+
+            var compilerService = project.compilerService;
+            var position = compilerService.host.lineOffsetToPosition(file, line, offset);
+            var quickInfo = compilerService.languageService.getQuickInfoAtPosition(file, position);
+            if (!quickInfo) {
+                return undefined;
+            }
+
+            var displayString = ts.displayPartsToString(quickInfo.displayParts);
+            var docString = ts.displayPartsToString(quickInfo.documentation);
+            return {
+                kind: quickInfo.kind,
+                kindModifiers: quickInfo.kindModifiers,
+                start: compilerService.host.positionToLineOffset(file, quickInfo.textSpan.start),
+                end: compilerService.host.positionToLineOffset(file, ts.spanEnd(quickInfo.textSpan)),
+                displayString: displayString,
+                documentation: docString,
+            };
+        }
+
+        getFormattingEditsForRange(line: number, offset: number, endLine: number, endOffset: number, fileName: string): protocol.CodeEdit[] {
+            var file = ts.normalizePath(fileName);
+            var project = this.projectService.getProjectForFile(file);
+            if (!project) {
+                throw Errors.NoProject;
+            }
+
+            var compilerService = project.compilerService;
+            var startPosition = compilerService.host.lineOffsetToPosition(file, line, offset);
+            var endPosition = compilerService.host.lineOffsetToPosition(file, endLine, endOffset);
+            
+            // TODO: avoid duplicate code (with formatonkey)
+            var edits = compilerService.languageService.getFormattingEditsForRange(file, startPosition, endPosition,
+                this.projectService.getFormatCodeOptions(file));
+            if (!edits) {
+                return undefined;
+            }
+
+            return edits.map((edit) => {
+                return {
+                    start: compilerService.host.positionToLineOffset(file, edit.span.start),
+                    end: compilerService.host.positionToLineOffset(file, ts.spanEnd(edit.span)),
+                    newText: edit.newText ? edit.newText : ""
+                };
+            });
+        }
+
+        getFormattingEditsAfterKeystroke(line: number, offset: number, key: string, fileName: string): protocol.CodeEdit[] {
+            var file = ts.normalizePath(fileName);
+
+            var project = this.projectService.getProjectForFile(file);
+            if (!project) {
+                throw Errors.NoProject;
+            }
+
+            var compilerService = project.compilerService;
+            var position = compilerService.host.lineOffsetToPosition(file, line, offset);
+            var formatOptions = this.projectService.getFormatCodeOptions(file);
+            var edits = compilerService.languageService.getFormattingEditsAfterKeystroke(file, position, key,
+                formatOptions);
+            // Check whether we should auto-indent. This will be when
+            // the position is on a line containing only whitespace.
+            // This should leave the edits returned from
+            // getFormattingEditsAfterKeytroke either empty or pertaining
+            // only to the previous line.  If all this is true, then
+            // add edits necessary to properly indent the current line.
+            if ((key == "\n") && ((!edits) || (edits.length == 0) || allEditsBeforePos(edits, position))) {
+                var scriptInfo = compilerService.host.getScriptInfo(file);
+                if (scriptInfo) {
+                    var lineInfo = scriptInfo.getLineInfo(line);
+                    if (lineInfo && (lineInfo.leaf) && (lineInfo.leaf.text)) {
+                        var lineText = lineInfo.leaf.text;
+                        if (lineText.search("\\S") < 0) {
+                            // TODO: get these options from host
+                            var editorOptions: ts.EditorOptions = {
+                                IndentSize: formatOptions.IndentSize,
+                                TabSize: formatOptions.TabSize,
+                                NewLineCharacter: "\n",
+                                ConvertTabsToSpaces: true,
+                            };
+                            var indentPosition =
+                                compilerService.languageService.getIndentationAtPosition(file, position, editorOptions);
+                            for (var i = 0, len = lineText.length; i < len; i++) {
+                                if (lineText.charAt(i) == " ") {
+                                    indentPosition--;
+                                }
+                                else {
+                                    break;
+                                }
+                            }
+                            if (indentPosition > 0) {
+                                var spaces = generateSpaces(indentPosition);
+                                edits.push({ span: ts.createSpanFromBounds(position, position), newText: spaces });
+                            }
+                            else if (indentPosition < 0) {
+                                edits.push({
+                                    span: ts.createSpanFromBounds(position, position - indentPosition),
+                                    newText: ""
+                                });
+                            }
+                        }
+                    }
+                }
+            }
+
+            if (!edits) {
+                return undefined;
+            }
+
+            return edits.map((edit) => {
+                return {
+                    start: compilerService.host.positionToLineOffset(file, edit.span.start),
+                    end: compilerService.host.positionToLineOffset(file, ts.spanEnd(edit.span)),
+                    newText: edit.newText ? edit.newText : ""
+                };
+            });
+        }
+
+        getCompletions(line: number, offset: number, prefix: string, fileName: string): protocol.CompletionEntry[] {
+            if (!prefix) {
+                prefix = "";
+            }
+            var file = ts.normalizePath(fileName);
+            var project = this.projectService.getProjectForFile(file);
+            if (!project) {
+                throw Errors.NoProject;
+            }
+
+            var compilerService = project.compilerService;
+            var position = compilerService.host.lineOffsetToPosition(file, line, offset);
+
+            var completions = compilerService.languageService.getCompletionsAtPosition(file, position);
+            if (!completions) {
+                return undefined;
+            }
+
+            return completions.entries.reduce((result: protocol.CompletionEntry[], entry: ts.CompletionEntry) => {
+                if (completions.isMemberCompletion || entry.name.indexOf(prefix) == 0) {
+                    result.push(entry);
+                }
+                return result;
+            }, []);
+        }
+
+        getCompletionEntryDetails(line: number, offset: number,
+            entryNames: string[], fileName: string): protocol.CompletionEntryDetails[] {
+            var file = ts.normalizePath(fileName);
+            var project = this.projectService.getProjectForFile(file);
+            if (!project) {
+                throw Errors.NoProject;
+            }
+
+            var compilerService = project.compilerService;
+            var position = compilerService.host.lineOffsetToPosition(file, line, offset);
+
+            return entryNames.reduce((accum: protocol.CompletionEntryDetails[], entryName: string) => {
+                var details = compilerService.languageService.getCompletionEntryDetails(file, position, entryName);
+                if (details) {
+                    accum.push(details);
+                }
+                return accum;
+            }, []);
+        }
+
+        getDiagnostics(delay: number, fileNames: string[]) {
+            var checkList = fileNames.reduce((accum: PendingErrorCheck[], fileName: string) => {
+                fileName = ts.normalizePath(fileName);
+                var project = this.projectService.getProjectForFile(fileName);
+                if (project) {
+                    accum.push({ fileName, project });
+                }
+                return accum;
+            }, []);
+
+            if (checkList.length > 0) {
+                this.updateErrorCheck(checkList, this.changeSeq,(n) => n == this.changeSeq, delay)
+            }
+        }
+
+        change(line: number, offset: number, endLine: number, endOffset: number, insertString: string, fileName: string) {
+            var file = ts.normalizePath(fileName);
+            var project = this.projectService.getProjectForFile(file);
+            if (project) {
+                var compilerService = project.compilerService;
+                var start = compilerService.host.lineOffsetToPosition(file, line, offset);
+                var end = compilerService.host.lineOffsetToPosition(file, endLine, endOffset);
+                if (start >= 0) {
+                    compilerService.host.editScript(file, start, end, insertString);
+                    this.changeSeq++;
+                }
+                this.updateProjectStructure(this.changeSeq, (n) => n == this.changeSeq);
+            }
+        }
+
+        reload(fileName: string, tempFileName: string, reqSeq = 0) {
+            var file = ts.normalizePath(fileName);
+            var tmpfile = ts.normalizePath(tempFileName);
+            var project = this.projectService.getProjectForFile(file);
+            if (project) {
+                this.changeSeq++;
+                // make sure no changes happen before this one is finished
+                project.compilerService.host.reloadScript(file, tmpfile, () => {
+                    this.output(undefined, CommandNames.Reload, reqSeq);
+                });
+            }
+        }
+
+        saveToTmp(fileName: string, tempFileName: string) {
+            var file = ts.normalizePath(fileName);
+            var tmpfile = ts.normalizePath(tempFileName);
+
+            var project = this.projectService.getProjectForFile(file);
+            if (project) {
+                project.compilerService.host.saveTo(file, tmpfile);
+            }
+        }
+
+        closeClientFile(fileName: string) {
+            var file = ts.normalizePath(fileName);
+            this.projectService.closeClientFile(file);
+        }
+
+        decorateNavigationBarItem(project: Project, fileName: string, items: ts.NavigationBarItem[]): protocol.NavigationBarItem[] {
+            if (!items) {
+                return undefined;
+            }
+
+            var compilerService = project.compilerService;
+
+            return items.map(item => ({
+                text: item.text,
+                kind: item.kind,
+                kindModifiers: item.kindModifiers,
+                spans: item.spans.map(span => ({
+                    start: compilerService.host.positionToLineOffset(fileName, span.start),
+                    end: compilerService.host.positionToLineOffset(fileName, ts.spanEnd(span))
+                })),
+                childItems: this.decorateNavigationBarItem(project, fileName, item.childItems)
+            }));
+        }
+
+        getNavigationBarItems(fileName: string): protocol.NavigationBarItem[] {
+            var file = ts.normalizePath(fileName);
+            var project = this.projectService.getProjectForFile(file);
+            if (!project) {
+                throw Errors.NoProject;
+            }
+
+            var compilerService = project.compilerService;
+            var items = compilerService.languageService.getNavigationBarItems(file);
+            if (!items) {
+                return undefined;
+            }
+
+            return this.decorateNavigationBarItem(project, fileName, items);
+        }
+
+        getNavigateToItems(searchValue: string, fileName: string, maxResultCount?: number): protocol.NavtoItem[] {
+            var file = ts.normalizePath(fileName);
+            var project = this.projectService.getProjectForFile(file);
+            if (!project) {
+                throw Errors.NoProject;
+            }
+
+            var compilerService = project.compilerService;
+            var navItems = compilerService.languageService.getNavigateToItems(searchValue, maxResultCount);
+            if (!navItems) {
+                return undefined;
+            }
+
+            return navItems.map((navItem) => {
+                var start = compilerService.host.positionToLineOffset(navItem.fileName, navItem.textSpan.start);
+                var end = compilerService.host.positionToLineOffset(navItem.fileName, ts.spanEnd(navItem.textSpan));
+                var bakedItem: protocol.NavtoItem = {
+                    name: navItem.name,
+                    kind: navItem.kind,
+                    file: navItem.fileName,
+                    start: start,
+                    end: end,
+                };
+                if (navItem.kindModifiers && (navItem.kindModifiers != "")) {
+                    bakedItem.kindModifiers = navItem.kindModifiers;
+                }
+                if (navItem.matchKind != 'none') {
+                    bakedItem.matchKind = navItem.matchKind;
+                }
+                if (navItem.containerName && (navItem.containerName.length > 0)) {
+                    bakedItem.containerName = navItem.containerName;
+                }
+                if (navItem.containerKind && (navItem.containerKind.length > 0)) {
+                    bakedItem.containerKind = navItem.containerKind;
+                }
+                return bakedItem;
+            });
+        }
+
+        getBraceMatching(line: number, offset: number, fileName: string): protocol.TextSpan[] {
+            var file = ts.normalizePath(fileName);
+            
+            var project = this.projectService.getProjectForFile(file);
+            if (!project) {
+                throw Errors.NoProject;
+            }
+            
+            var compilerService = project.compilerService;
+            var position = compilerService.host.lineOffsetToPosition(file, line, offset);
+            
+            var spans = compilerService.languageService.getBraceMatchingAtPosition(file, position);
+            if (!spans) {
+                return undefined;
+            }
+            
+            return spans.map(span => ({
+                start: compilerService.host.positionToLineOffset(file, span.start),
+                end: compilerService.host.positionToLineOffset(file, span.start + span.length)
+            }));
+        }
+
+        onMessage(message: string) {
+            if (this.logger.isVerbose()) {
+                this.logger.info("request: " + message);
+                var start = process.hrtime();                
+            }
+            try {
+                var request = <protocol.Request>JSON.parse(message);
+                var response: any;
+                var errorMessage: string;
+                var responseRequired = true;
+                switch (request.command) {
+                    case CommandNames.Definition: { 
+                        var defArgs = <protocol.FileLocationRequestArgs>request.arguments;
+                        response = this.getDefinition(defArgs.line, defArgs.offset, defArgs.file);
+                        break;
+                    }
+                    case CommandNames.References: { 
+                        var refArgs = <protocol.FileLocationRequestArgs>request.arguments;
+                        response = this.getReferences(refArgs.line, refArgs.offset, refArgs.file);
+                        break;
+                    }
+                    case CommandNames.Rename: {
+                        var renameArgs = <protocol.RenameRequestArgs>request.arguments;
+                        response = this.getRenameLocations(renameArgs.line, renameArgs.offset, renameArgs.file, renameArgs.findInComments, renameArgs.findInStrings);
+                        break;
+                    }
+                    case CommandNames.Open: {
+                        var openArgs = <protocol.OpenRequestArgs>request.arguments;
+                        this.openClientFile(openArgs.file,openArgs.tabSize, openArgs.indentSize);
+                        responseRequired = false;
+                        break;
+                    }
+                    case CommandNames.Quickinfo: {
+                        var quickinfoArgs = <protocol.FileLocationRequestArgs>request.arguments;
+                        response = this.getQuickInfo(quickinfoArgs.line, quickinfoArgs.offset, quickinfoArgs.file);
+                        break;
+                    }
+                    case CommandNames.Format: {
+                        var formatArgs = <protocol.FormatRequestArgs>request.arguments;
+                        response = this.getFormattingEditsForRange(formatArgs.line, formatArgs.offset, formatArgs.endLine, formatArgs.endOffset, formatArgs.file);
+                        break;
+                    }
+                    case CommandNames.Formatonkey: {
+                        var formatOnKeyArgs = <protocol.FormatOnKeyRequestArgs>request.arguments;
+                        response = this.getFormattingEditsAfterKeystroke(formatOnKeyArgs.line, formatOnKeyArgs.offset, formatOnKeyArgs.key, formatOnKeyArgs.file);
+                        break;
+                    }
+                    case CommandNames.Completions: {
+                        var completionsArgs = <protocol.CompletionsRequestArgs>request.arguments;
+                        response = this.getCompletions(completionsArgs.line, completionsArgs.offset, completionsArgs.prefix, completionsArgs.file);
+                        break;
+                    }
+                    case CommandNames.CompletionDetails: {
+                        var completionDetailsArgs = <protocol.CompletionDetailsRequestArgs>request.arguments;
+                        response =
+                            this.getCompletionEntryDetails(completionDetailsArgs.line,completionDetailsArgs.offset,
+                                                           completionDetailsArgs.entryNames,completionDetailsArgs.file);
+                        break;
+                    }
+                    case CommandNames.Geterr: {
+                        var geterrArgs = <protocol.GeterrRequestArgs>request.arguments;
+                        response = this.getDiagnostics(geterrArgs.delay, geterrArgs.files);
+                        responseRequired = false;
+                        break;
+                    }
+                    case CommandNames.Change: {
+                        var changeArgs = <protocol.ChangeRequestArgs>request.arguments;
+                        this.change(changeArgs.line, changeArgs.offset, changeArgs.endLine, changeArgs.endOffset,
+                                    changeArgs.insertString, changeArgs.file);
+                        responseRequired = false;
+                        break;
+                    }
+                    case CommandNames.Configure: {
+                        var configureArgs = <protocol.ConfigureRequestArguments>request.arguments;
+                        this.projectService.setHostConfiguration(configureArgs);
+                        this.output(undefined, CommandNames.Configure, request.seq);
+                        responseRequired = false;
+                        break;
+                    }
+                    case CommandNames.Reload: {
+                        var reloadArgs = <protocol.ReloadRequestArgs>request.arguments;
+                        this.reload(reloadArgs.file, reloadArgs.tmpfile, request.seq);
+                        responseRequired = false;
+                        break;
+                    }
+                    case CommandNames.Saveto: {
+                        var savetoArgs = <protocol.SavetoRequestArgs>request.arguments;
+                        this.saveToTmp(savetoArgs.file, savetoArgs.tmpfile);
+                        responseRequired = false;
+                        break;
+                    }
+                    case CommandNames.Close: {
+                        var closeArgs = <protocol.FileRequestArgs>request.arguments;
+                        this.closeClientFile(closeArgs.file);
+                        responseRequired = false;
+                        break;
+                    }
+                    case CommandNames.Navto: {
+                        var navtoArgs = <protocol.NavtoRequestArgs>request.arguments;
+                        response = this.getNavigateToItems(navtoArgs.searchValue, navtoArgs.file, navtoArgs.maxResultCount);
+                        break;
+                    }
+                    case CommandNames.Brace: {
+                        var braceArguments = <protocol.FileLocationRequestArgs>request.arguments;
+                        response = this.getBraceMatching(braceArguments.line, braceArguments.offset, braceArguments.file);
+                        break;
+                    }
+                    case CommandNames.NavBar: {
+                        var navBarArgs = <protocol.FileRequestArgs>request.arguments;
+                        response = this.getNavigationBarItems(navBarArgs.file);
+                        break;
+                    }
+                    default: {
+                        this.projectService.log("Unrecognized JSON command: " + message);
+                        this.output(undefined, CommandNames.Unknown, request.seq, "Unrecognized JSON command: " + request.command);
+                        break;
+                    }
+                }
+
+                if (this.logger.isVerbose()) {
+                    var elapsed = process.hrtime(start);
+                    var seconds = elapsed[0]
+                    var nanoseconds = elapsed[1];
+                    var elapsedMs = ((1e9 * seconds) + nanoseconds)/1000000.0;
+                    var leader = "Elapsed time (in milliseconds)";
+                    if (!responseRequired) {
+                        leader = "Async elapsed time (in milliseconds)";
+                    }
+                    this.logger.msg(leader + ": " + elapsedMs.toFixed(4).toString(), "Perf");
+                }
+                if (response) {
+                    this.output(response, request.command, request.seq);
+                }
+                else if (responseRequired) {
+                    this.output(undefined, request.command, request.seq, "No content available.");
+                }
+            } catch (err) {
+                if (err instanceof OperationCanceledException) {
+                    // Handle cancellation exceptions
+                }
+                this.logError(err, message);
+                this.output(undefined, request ? request.command : CommandNames.Unknown, request ? request.seq : 0, "Error processing request. " + err.message);
+            }
+        }
+    }
+}