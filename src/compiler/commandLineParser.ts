/// <reference path="sys.ts"/>
/// <reference path="types.ts"/>
/// <reference path="core.ts"/>
/// <reference path="diagnosticInformationMap.generated.ts"/>
/// <reference path="scanner.ts"/>

namespace ts {
    /* @internal */
    export const optionDeclarations: CommandLineOption[] = [
        {
            name: "charset",
            type: "string",
        },
        {
            name: "declaration",
            shortName: "d",
            type: "boolean",
            description: Diagnostics.Generates_corresponding_d_ts_file,
        },
        {
            name: "declarationDir",
            type: "string",
            isFilePath: true,
            paramType: Diagnostics.DIRECTORY,
        },
        {
            name: "diagnostics",
            type: "boolean",
        },
        {
            name: "emitBOM",
            type: "boolean"
        },
        {
            name: "help",
            shortName: "h",
            type: "boolean",
            description: Diagnostics.Print_this_message,
        },
        {
            name: "help",
            shortName: "?",
            type: "boolean"
        },
        {
            name: "init",
            type: "boolean",
            description: Diagnostics.Initializes_a_TypeScript_project_and_creates_a_tsconfig_json_file,
        },
        {
            name: "inlineSourceMap",
            type: "boolean",
        },
        {
            name: "inlineSources",
            type: "boolean",
        },
        {
            name: "jsx",
            type: {
                "preserve": JsxEmit.Preserve,
                "react": JsxEmit.React
            },
            paramType: Diagnostics.KIND,
            description: Diagnostics.Specify_JSX_code_generation_Colon_preserve_or_react,
        },
        {
            name: "reactNamespace",
            type: "string",
            description: Diagnostics.Specify_the_object_invoked_for_createElement_and_spread_when_targeting_react_JSX_emit
        },
        {
            name: "listFiles",
            type: "boolean",
        },
        {
            name: "locale",
            type: "string",
        },
        {
            name: "mapRoot",
            type: "string",
            isFilePath: true,
            description: Diagnostics.Specify_the_location_where_debugger_should_locate_map_files_instead_of_generated_locations,
            paramType: Diagnostics.LOCATION,
        },
        {
            name: "module",
            shortName: "m",
            type: {
                "none": ModuleKind.None,
                "commonjs": ModuleKind.CommonJS,
                "amd": ModuleKind.AMD,
                "system": ModuleKind.System,
                "umd": ModuleKind.UMD,
                "es6": ModuleKind.ES6,
                "es2015": ModuleKind.ES2015,
            },
            description: Diagnostics.Specify_module_code_generation_Colon_commonjs_amd_system_umd_or_es2015,
            paramType: Diagnostics.KIND,
        },
        {
            name: "newLine",
            type: {
                "crlf": NewLineKind.CarriageReturnLineFeed,
                "lf": NewLineKind.LineFeed
            },
            description: Diagnostics.Specify_the_end_of_line_sequence_to_be_used_when_emitting_files_Colon_CRLF_dos_or_LF_unix,
            paramType: Diagnostics.NEWLINE,
        },
        {
            name: "noEmit",
            type: "boolean",
            description: Diagnostics.Do_not_emit_outputs,
        },
        {
            name: "noEmitHelpers",
            type: "boolean"
        },
        {
            name: "noEmitOnError",
            type: "boolean",
            description: Diagnostics.Do_not_emit_outputs_if_any_errors_were_reported,
        },
        {
            name: "noImplicitAny",
            type: "boolean",
            description: Diagnostics.Raise_error_on_expressions_and_declarations_with_an_implied_any_type,
        },
        {
            name: "noImplicitThis",
            type: "boolean",
            description: Diagnostics.Raise_error_on_this_expressions_with_an_implied_any_type,
        },
        {
            name: "noLib",
            type: "boolean",
        },
        {
            name: "noResolve",
            type: "boolean",
        },
        {
            name: "skipDefaultLibCheck",
            type: "boolean",
        },
        {
            name: "skipLibCheck",
            type: "boolean",
            description: Diagnostics.Skip_type_checking_of_declaration_files,
        },
        {
            name: "out",
            type: "string",
            isFilePath: false, // This is intentionally broken to support compatability with existing tsconfig files
            // for correct behaviour, please use outFile
            paramType: Diagnostics.FILE,
        },
        {
            name: "outFile",
            type: "string",
            isFilePath: true,
            description: Diagnostics.Concatenate_and_emit_output_to_single_file,
            paramType: Diagnostics.FILE,
        },
        {
            name: "outDir",
            type: "string",
            isFilePath: true,
            description: Diagnostics.Redirect_output_structure_to_the_directory,
            paramType: Diagnostics.DIRECTORY,
        },
        {
            name: "preserveConstEnums",
            type: "boolean",
            description: Diagnostics.Do_not_erase_const_enum_declarations_in_generated_code
        },
        {
            name: "pretty",
            description: Diagnostics.Stylize_errors_and_messages_using_color_and_context_experimental,
            type: "boolean"
        },
        {
            name: "project",
            shortName: "p",
            type: "string",
            isFilePath: true,
            description: Diagnostics.Compile_the_project_in_the_given_directory,
            paramType: Diagnostics.DIRECTORY
        },
        {
            name: "removeComments",
            type: "boolean",
            description: Diagnostics.Do_not_emit_comments_to_output,
        },
        {
            name: "rootDir",
            type: "string",
            isFilePath: true,
            paramType: Diagnostics.LOCATION,
            description: Diagnostics.Specify_the_root_directory_of_input_files_Use_to_control_the_output_directory_structure_with_outDir,
        },
        {
            name: "isolatedModules",
            type: "boolean",
        },
        {
            name: "sourceMap",
            type: "boolean",
            description: Diagnostics.Generates_corresponding_map_file,
        },
        {
            name: "sourceRoot",
            type: "string",
            isFilePath: true,
            description: Diagnostics.Specify_the_location_where_debugger_should_locate_TypeScript_files_instead_of_source_locations,
            paramType: Diagnostics.LOCATION,
        },
        {
            name: "suppressExcessPropertyErrors",
            type: "boolean",
            description: Diagnostics.Suppress_excess_property_checks_for_object_literals,
            experimental: true
        },
        {
            name: "suppressImplicitAnyIndexErrors",
            type: "boolean",
            description: Diagnostics.Suppress_noImplicitAny_errors_for_indexing_objects_lacking_index_signatures,
        },
        {
            name: "stripInternal",
            type: "boolean",
            description: Diagnostics.Do_not_emit_declarations_for_code_that_has_an_internal_annotation,
            experimental: true
        },
        {
            name: "target",
            shortName: "t",
            type: {
                "es3": ScriptTarget.ES3,
                "es5": ScriptTarget.ES5,
                "es6": ScriptTarget.ES6,
                "es2015": ScriptTarget.ES2015,
            },
            description: Diagnostics.Specify_ECMAScript_target_version_Colon_ES3_default_ES5_or_ES2015,
            paramType: Diagnostics.VERSION,
        },
        {
            name: "version",
            shortName: "v",
            type: "boolean",
            description: Diagnostics.Print_the_compiler_s_version,
        },
        {
            name: "watch",
            shortName: "w",
            type: "boolean",
            description: Diagnostics.Watch_input_files,
        },
        {
            name: "experimentalDecorators",
            type: "boolean",
            description: Diagnostics.Enables_experimental_support_for_ES7_decorators
        },
        {
            name: "emitDecoratorMetadata",
            type: "boolean",
            experimental: true,
            description: Diagnostics.Enables_experimental_support_for_emitting_type_metadata_for_decorators
        },
        {
            name: "moduleResolution",
            type: {
                "node": ModuleResolutionKind.NodeJs,
                "classic": ModuleResolutionKind.Classic,
            },
            description: Diagnostics.Specify_module_resolution_strategy_Colon_node_Node_js_or_classic_TypeScript_pre_1_6,
        },
        {
            name: "allowUnusedLabels",
            type: "boolean",
            description: Diagnostics.Do_not_report_errors_on_unused_labels
        },
        {
            name: "noImplicitReturns",
            type: "boolean",
            description: Diagnostics.Report_error_when_not_all_code_paths_in_function_return_a_value
        },
        {
            name: "noFallthroughCasesInSwitch",
            type: "boolean",
            description: Diagnostics.Report_errors_for_fallthrough_cases_in_switch_statement
        },
        {
            name: "allowUnreachableCode",
            type: "boolean",
            description: Diagnostics.Do_not_report_errors_on_unreachable_code
        },
        {
            name: "forceConsistentCasingInFileNames",
            type: "boolean",
            description: Diagnostics.Disallow_inconsistently_cased_references_to_the_same_file
        },
        {
            name: "baseUrl",
            type: "string",
            isFilePath: true,
            description: Diagnostics.Base_directory_to_resolve_non_absolute_module_names
        },
        {
            // this option can only be specified in tsconfig.json
            // use type = object to copy the value as-is
            name: "paths",
            type: "object",
            isTSConfigOnly: true
        },
        {
            // this option can only be specified in tsconfig.json
            // use type = object to copy the value as-is
            name: "rootDirs",
            type: "list",
            isTSConfigOnly: true,
            element: {
                name: "rootDirs",
                type: "string",
                isFilePath: true
            }
        },
        {
            name: "typesSearchPaths",
            type: "list",
            isTSConfigOnly: true,
            element: {
                name: "typesSearchPaths",
                type: "string",
                isFilePath: true
            }
        },
        {
            name: "typesRoot",
            type: "string"
        },
        {
            name: "types",
            type: "list",
            element: {
                name: "types",
                type: "string"
            },
            description: Diagnostics.Type_declaration_files_to_be_included_in_compilation
        },
        {
            name: "traceResolution",
            type: "boolean",
            description: Diagnostics.Enable_tracing_of_the_name_resolution_process
        },
        {
            name: "allowJs",
            type: "boolean",
            description: Diagnostics.Allow_javascript_files_to_be_compiled
        },
        {
            name: "allowSyntheticDefaultImports",
            type: "boolean",
            description: Diagnostics.Allow_default_imports_from_modules_with_no_default_export_This_does_not_affect_code_emit_just_typechecking
        },
        {
            name: "noImplicitUseStrict",
            type: "boolean",
            description: Diagnostics.Do_not_emit_use_strict_directives_in_module_output
        },
        {
<<<<<<< HEAD
            name: "disableSizeLimit",
            type: "boolean"
        },
        {
=======
            name: "listEmittedFiles",
            type: "boolean"
        },
        {
            name: "lib",
            type: "list",
            element: {
                name: "lib",
                type: {
                    // JavaScript only
                    "es5": "lib.es5.d.ts",
                    "es6": "lib.es2015.d.ts",
                    "es2015": "lib.es2015.d.ts",
                    "es7": "lib.es2016.d.ts",
                    "es2016": "lib.es2016.d.ts",
                    "es2017": "lib.es2017.d.ts",
                    // Host only
                    "dom": "lib.dom.d.ts",
                    "webworker": "lib.webworker.d.ts",
                    "scripthost": "lib.scripthost.d.ts",
                    // ES2015 Or ESNext By-feature options
                    "es2015.core": "lib.es2015.core.d.ts",
                    "es2015.collection": "lib.es2015.collection.d.ts",
                    "es2015.generator": "lib.es2015.generator.d.ts",
                    "es2015.iterable": "lib.es2015.iterable.d.ts",
                    "es2015.promise": "lib.es2015.promise.d.ts",
                    "es2015.proxy": "lib.es2015.proxy.d.ts",
                    "es2015.reflect": "lib.es2015.reflect.d.ts",
                    "es2015.symbol": "lib.es2015.symbol.d.ts",
                    "es2015.symbol.wellknown": "lib.es2015.symbol.wellknown.d.ts",
                    "es2016.array.include": "lib.es2016.array.include.d.ts",
                    "es2017.object": "lib.es2017.object.d.ts",
                    "es2017.sharedmemory": "lib.es2017.sharedmemory.d.ts"
                },
            },
            description: Diagnostics.Specify_library_files_to_be_included_in_the_compilation_Colon
        },
        {
>>>>>>> d0f669e9
            name: "strictNullChecks",
            type: "boolean",
            description: Diagnostics.Enable_strict_null_checks
        }
    ];

    /* @internal */
    export let typingOptionDeclarations: CommandLineOption[] = [
        {
            name: "enableAutoDiscovery",
            type: "boolean",
        },
        {
            name: "include",
            type: "list",
            element: {
                name: "include",
                type: "string"
            }
        },
        {
            name: "exclude",
            type: "list",
            element: {
                name: "exclude",
                type: "string"
            }
        }
    ];

    /* @internal */
    export interface OptionNameMap {
        optionNameMap: Map<CommandLineOption>;
        shortOptionNames: Map<string>;
    }

    let optionNameMapCache: OptionNameMap;

    /* @internal */
    export function getOptionNameMap(): OptionNameMap {
        if (optionNameMapCache) {
            return optionNameMapCache;
        }

        const optionNameMap: Map<CommandLineOption> = {};
        const shortOptionNames: Map<string> = {};
        forEach(optionDeclarations, option => {
            optionNameMap[option.name.toLowerCase()] = option;
            if (option.shortName) {
                shortOptionNames[option.shortName] = option.name;
            }
        });

        optionNameMapCache = { optionNameMap, shortOptionNames };
        return optionNameMapCache;
    }

    /* @internal */
    export function createCompilerDiagnosticForInvalidCustomType(opt: CommandLineOptionOfCustomType): Diagnostic {
        const namesOfType: string[] = [];
        forEachKey(opt.type, key => {
            namesOfType.push(` '${key}'`);
        });

        return createCompilerDiagnostic(Diagnostics.Argument_for_0_option_must_be_Colon_1, `--${opt.name}`, namesOfType);
    }

    /* @internal */
    export function parseCustomTypeOption(opt: CommandLineOptionOfCustomType, value: string, errors: Diagnostic[]) {
        const key = trimString((value || "")).toLowerCase();
        const map = opt.type;
        if (hasProperty(map, key)) {
            return map[key];
        }
        else {
            errors.push(createCompilerDiagnosticForInvalidCustomType(opt));
        }
    }

    /* @internal */
    export function parseListTypeOption(opt: CommandLineOptionOfListType, value: string, errors: Diagnostic[]): (string | number)[] {
        const values = trimString((value || "")).split(",");
        switch (opt.element.type) {
            case "number":
                return ts.map(values, parseInt);
            case "string":
                return ts.map(values, v => v || "");
            default:
                return filter(map(values, v => parseCustomTypeOption(<CommandLineOptionOfCustomType>opt.element, v, errors)), v => !!v);
        }
    }

    /* @internal */
    export function parseCommandLine(commandLine: string[], readFile?: (path: string) => string): ParsedCommandLine {
        const options: CompilerOptions = {};
        const fileNames: string[] = [];
        const errors: Diagnostic[] = [];
        const { optionNameMap, shortOptionNames } = getOptionNameMap();

        parseStrings(commandLine);
        return {
            options,
            fileNames,
            errors
        };

        function parseStrings(args: string[]) {
            let i = 0;
            while (i < args.length) {
                let s = args[i];
                i++;
                if (s.charCodeAt(0) === CharacterCodes.at) {
                    parseResponseFile(s.slice(1));
                }
                else if (s.charCodeAt(0) === CharacterCodes.minus) {
                    s = s.slice(s.charCodeAt(1) === CharacterCodes.minus ? 2 : 1).toLowerCase();

                    // Try to translate short option names to their full equivalents.
                    if (hasProperty(shortOptionNames, s)) {
                        s = shortOptionNames[s];
                    }

                    if (hasProperty(optionNameMap, s)) {
                        const opt = optionNameMap[s];

                        if (opt.isTSConfigOnly) {
                            errors.push(createCompilerDiagnostic(Diagnostics.Option_0_can_only_be_specified_in_tsconfig_json_file, opt.name));
                        }
                        else {
                            // Check to see if no argument was provided (e.g. "--locale" is the last command-line argument).
                            if (!args[i] && opt.type !== "boolean") {
                                errors.push(createCompilerDiagnostic(Diagnostics.Compiler_option_0_expects_an_argument, opt.name));
                            }

                            switch (opt.type) {
                                case "number":
                                    options[opt.name] = parseInt(args[i]);
                                    i++;
                                    break;
                                case "boolean":
                                    options[opt.name] = true;
                                    break;
                                case "string":
                                    options[opt.name] = args[i] || "";
                                    i++;
                                    break;
                                case "list":
                                    options[opt.name] = parseListTypeOption(<CommandLineOptionOfListType>opt, args[i], errors);
                                    i++;
                                    break;
                                // If not a primitive, the possible types are specified in what is effectively a map of options.
                                default:
                                    options[opt.name] = parseCustomTypeOption(<CommandLineOptionOfCustomType>opt, args[i], errors);
                                    i++;
                                    break;
                            }
                        }
                    }
                    else {
                        errors.push(createCompilerDiagnostic(Diagnostics.Unknown_compiler_option_0, s));
                    }
                }
                else {
                    fileNames.push(s);
                }
            }
        }

        function parseResponseFile(fileName: string) {
            const text = readFile ? readFile(fileName) : sys.readFile(fileName);

            if (!text) {
                errors.push(createCompilerDiagnostic(Diagnostics.File_0_not_found, fileName));
                return;
            }

            const args: string[] = [];
            let pos = 0;
            while (true) {
                while (pos < text.length && text.charCodeAt(pos) <= CharacterCodes.space) pos++;
                if (pos >= text.length) break;
                const start = pos;
                if (text.charCodeAt(start) === CharacterCodes.doubleQuote) {
                    pos++;
                    while (pos < text.length && text.charCodeAt(pos) !== CharacterCodes.doubleQuote) pos++;
                    if (pos < text.length) {
                        args.push(text.substring(start + 1, pos));
                        pos++;
                    }
                    else {
                        errors.push(createCompilerDiagnostic(Diagnostics.Unterminated_quoted_string_in_response_file_0, fileName));
                    }
                }
                else {
                    while (text.charCodeAt(pos) > CharacterCodes.space) pos++;
                    args.push(text.substring(start, pos));
                }
            }
            parseStrings(args);
        }
    }

    /**
      * Read tsconfig.json file
      * @param fileName The path to the config file
      */
    export function readConfigFile(fileName: string, readFile: (path: string) => string): { config?: any; error?: Diagnostic } {
        let text = "";
        try {
            text = readFile(fileName);
        }
        catch (e) {
            return { error: createCompilerDiagnostic(Diagnostics.Cannot_read_file_0_Colon_1, fileName, e.message) };
        }
        return parseConfigFileTextToJson(fileName, text);
    }

    /**
      * Parse the text of the tsconfig.json file
      * @param fileName The path to the config file
      * @param jsonText The text of the config file
      */
    export function parseConfigFileTextToJson(fileName: string, jsonText: string): { config?: any; error?: Diagnostic } {
        try {
            const jsonTextWithoutComments = removeComments(jsonText);
            return { config: /\S/.test(jsonTextWithoutComments) ? JSON.parse(jsonTextWithoutComments) : {} };
        }
        catch (e) {
            return { error: createCompilerDiagnostic(Diagnostics.Failed_to_parse_file_0_Colon_1, fileName, e.message) };
        }
    }

    /**
     * Remove the comments from a json like text.
     * Comments can be single line comments (starting with # or //) or multiline comments using / * * /
     *
     * This method replace comment content by whitespace rather than completely remove them to keep positions in json parsing error reporting accurate.
     */
    function removeComments(jsonText: string): string {
        let output = "";
        const scanner = createScanner(ScriptTarget.ES5, /* skipTrivia */ false, LanguageVariant.Standard, jsonText);
        let token: SyntaxKind;
        while ((token = scanner.scan()) !== SyntaxKind.EndOfFileToken) {
            switch (token) {
                case SyntaxKind.SingleLineCommentTrivia:
                case SyntaxKind.MultiLineCommentTrivia:
                    // replace comments with whitespace to preserve original character positions
                    output += scanner.getTokenText().replace(/\S/g, " ");
                    break;
                default:
                    output += scanner.getTokenText();
                    break;
            }
        }
        return output;
    }

    // Skip over any minified JavaScript files (ending in ".min.js")
    // Skip over dotted files and folders as well
    const IgnoreFileNamePattern = /(\.min\.js$)|([\\/]\.[\w.])/;
    /**
      * Parse the contents of a config file (tsconfig.json).
      * @param json The contents of the config file to parse
      * @param host Instance of ParseConfigHost used to enumerate files in folder.
      * @param basePath A root directory to resolve relative path entries in the config
      *    file to. e.g. outDir
      */
    export function parseJsonConfigFileContent(json: any, host: ParseConfigHost, basePath: string, existingOptions: CompilerOptions = {}, configFileName?: string): ParsedCommandLine {
        const errors: Diagnostic[] = [];
        const compilerOptions: CompilerOptions = convertCompilerOptionsFromJsonWorker(json["compilerOptions"], basePath, errors, configFileName);
        const options = extend(existingOptions, compilerOptions);
        const typingOptions: TypingOptions = convertTypingOptionsFromJsonWorker(json["typingOptions"], basePath, errors, configFileName);

        options.configFilePath = configFileName;

        const fileNames = getFileNames(errors);

        return {
            options,
            fileNames,
            typingOptions,
            raw: json,
            errors
        };

        function getFileNames(errors: Diagnostic[]): string[] {
            let fileNames: string[] = [];
            if (hasProperty(json, "files")) {
                if (isArray(json["files"])) {
                    fileNames = map(<string[]>json["files"], s => combinePaths(basePath, s));
                }
                else {
                    errors.push(createCompilerDiagnostic(Diagnostics.Compiler_option_0_requires_a_value_of_type_1, "files", "Array"));
                }
            }
            else {
                const filesSeen: Map<boolean> = {};

                let exclude: string[] = [];
                if (isArray(json["exclude"])) {
                    exclude = json["exclude"];
                }
                else {
                    // by default exclude node_modules, and any specificied output directory
<<<<<<< HEAD
                    exclude = ["node_modules", "bower_components"];
                    const outDir = json["compilerOptions"] && json["compilerOptions"]["outDir"];
                    if (outDir) {
                        exclude.push(outDir);
                    }
=======
                    exclude = ["node_modules", "bower_components", "jspm_packages"];
                }
                const outDir = json["compilerOptions"] && json["compilerOptions"]["outDir"];
                if (outDir) {
                    exclude.push(outDir);
>>>>>>> d0f669e9
                }
                exclude = map(exclude, e => getNormalizedAbsolutePath(e, basePath));

                const supportedExtensions = getSupportedExtensions(options);
                Debug.assert(indexOf(supportedExtensions, ".ts") < indexOf(supportedExtensions, ".d.ts"), "Changed priority of extensions to pick");

                const potentialFiles: string[] = [];
                if (host.readDirectoryWithMultipleExtensions) {
                    addRange(potentialFiles, host.readDirectoryWithMultipleExtensions(basePath, supportedExtensions, exclude));
                }
                else {
                    for (const extension of supportedExtensions) {
                        addRange(potentialFiles, host.readDirectory(basePath, extension, exclude));
                    }
                }
                // Get files of supported extensions in their order of resolution
                for (const extension of supportedExtensions) {
                    for (const fileName of potentialFiles) {
                        if (!fileExtensionIs(fileName, extension)) {
                            continue;
                        }

                        // .ts extension would read the .d.ts extension files too but since .d.ts is lower priority extension,
                        // lets pick them when its turn comes up
                        if (extension === ".ts" && fileExtensionIs(fileName, ".d.ts")) {
                            continue;
                        }

                        if (IgnoreFileNamePattern.test(fileName)) {
                            continue;
                        }

                        // If this is one of the output extension (which would be .d.ts and .js if we are allowing compilation of js files)
                        // do not include this file if we included .ts or .tsx file with same base name as it could be output of the earlier compilation
                        if (extension === ".d.ts" || (options.allowJs && contains(supportedJavascriptExtensions, extension))) {
                            const baseName = fileName.substr(0, fileName.length - extension.length);
                            if (hasProperty(filesSeen, baseName + ".ts") || hasProperty(filesSeen, baseName + ".tsx")) {
                                continue;
                            }
                        }

                        if (!filesSeen[fileName]) {
                            filesSeen[fileName] = true;
                            fileNames.push(fileName);
                        }
                    }
                }
            }
            if (hasProperty(json, "excludes") && !hasProperty(json, "exclude")) {
                errors.push(createCompilerDiagnostic(Diagnostics.Unknown_option_excludes_Did_you_mean_exclude));
            }
            return fileNames;
        }
    }

    export function convertCompilerOptionsFromJson(jsonOptions: any, basePath: string, configFileName?: string): { options: CompilerOptions, errors: Diagnostic[] } {
        const errors: Diagnostic[] = [];
        const options = convertCompilerOptionsFromJsonWorker(jsonOptions, basePath, errors, configFileName);
        return { options, errors };
    }

    export function convertTypingOptionsFromJson(jsonOptions: any, basePath: string, configFileName?: string): { options: CompilerOptions, errors: Diagnostic[] } {
        const errors: Diagnostic[] = [];
        const options = convertTypingOptionsFromJsonWorker(jsonOptions, basePath, errors, configFileName);
        return { options, errors };
    }

    function convertCompilerOptionsFromJsonWorker(jsonOptions: any,
        basePath: string, errors: Diagnostic[], configFileName?: string): CompilerOptions {

        const options: CompilerOptions = getBaseFileName(configFileName) === "jsconfig.json" ? { allowJs: true } : {};
        convertOptionsFromJson(optionDeclarations, jsonOptions, basePath, options, Diagnostics.Unknown_compiler_option_0, errors);
        return options;
    }

    function convertTypingOptionsFromJsonWorker(jsonOptions: any,
        basePath: string, errors: Diagnostic[], configFileName?: string): TypingOptions {

        const options: TypingOptions = getBaseFileName(configFileName) === "jsconfig.json"
            ? { enableAutoDiscovery: true, include: [], exclude: [] }
            : { enableAutoDiscovery: false, include: [], exclude: [] };
        convertOptionsFromJson(typingOptionDeclarations, jsonOptions, basePath, options, Diagnostics.Unknown_typing_option_0, errors);
        return options;
    }

    function convertOptionsFromJson(optionDeclarations: CommandLineOption[], jsonOptions: any, basePath: string,
        defaultOptions: CompilerOptions | TypingOptions, diagnosticMessage: DiagnosticMessage, errors: Diagnostic[]) {

        if (!jsonOptions) {
            return;
        }

        const optionNameMap = arrayToMap(optionDeclarations, opt => opt.name);

        for (const id in jsonOptions) {
            if (hasProperty(optionNameMap, id)) {
                const opt = optionNameMap[id];
                defaultOptions[opt.name] = convertJsonOption(opt, jsonOptions[id], basePath, errors);
            }
            else {
                errors.push(createCompilerDiagnostic(diagnosticMessage, id));
            }
        }
    }

    function convertJsonOption(opt: CommandLineOption, value: any, basePath: string, errors: Diagnostic[]): CompilerOptionsValue {
        const optType = opt.type;
        const expectedType = typeof optType === "string" ? optType : "string";
        if (optType === "list" && isArray(value)) {
            return convertJsonOptionOfListType(<CommandLineOptionOfListType>opt, value, basePath, errors);
        }
        else if (typeof value === expectedType) {
            if (typeof optType !== "string") {
                return convertJsonOptionOfCustomType(<CommandLineOptionOfCustomType>opt, value, errors);
            }
            else {
                if (opt.isFilePath) {
                    value = normalizePath(combinePaths(basePath, value));
                    if (value === "") {
                        value = ".";
                    }
                }
            }
            return value;
        }
        else {
            errors.push(createCompilerDiagnostic(Diagnostics.Compiler_option_0_requires_a_value_of_type_1, opt.name, expectedType));
        }
    }

    function convertJsonOptionOfCustomType(opt: CommandLineOptionOfCustomType, value: string, errors: Diagnostic[]) {
        const key = value.toLowerCase();
        if (hasProperty(opt.type, key)) {
            return opt.type[key];
        }
        else {
            errors.push(createCompilerDiagnosticForInvalidCustomType(opt));
        }
    }

    function convertJsonOptionOfListType(option: CommandLineOptionOfListType, values: any[], basePath: string, errors: Diagnostic[]): any[] {
        return filter(map(values, v => convertJsonOption(option.element, v, basePath, errors)), v => !!v);
    }

    function trimString(s: string) {
        return typeof s.trim === "function" ? s.trim() : s.replace(/^[\s]+|[\s]+$/g, "");
    }
}
<|MERGE_RESOLUTION|>--- conflicted
+++ resolved
@@ -1,882 +1,871 @@
-/// <reference path="sys.ts"/>
-/// <reference path="types.ts"/>
-/// <reference path="core.ts"/>
-/// <reference path="diagnosticInformationMap.generated.ts"/>
-/// <reference path="scanner.ts"/>
-
-namespace ts {
-    /* @internal */
-    export const optionDeclarations: CommandLineOption[] = [
-        {
-            name: "charset",
-            type: "string",
-        },
-        {
-            name: "declaration",
-            shortName: "d",
-            type: "boolean",
-            description: Diagnostics.Generates_corresponding_d_ts_file,
-        },
-        {
-            name: "declarationDir",
-            type: "string",
-            isFilePath: true,
-            paramType: Diagnostics.DIRECTORY,
-        },
-        {
-            name: "diagnostics",
-            type: "boolean",
-        },
-        {
-            name: "emitBOM",
-            type: "boolean"
-        },
-        {
-            name: "help",
-            shortName: "h",
-            type: "boolean",
-            description: Diagnostics.Print_this_message,
-        },
-        {
-            name: "help",
-            shortName: "?",
-            type: "boolean"
-        },
-        {
-            name: "init",
-            type: "boolean",
-            description: Diagnostics.Initializes_a_TypeScript_project_and_creates_a_tsconfig_json_file,
-        },
-        {
-            name: "inlineSourceMap",
-            type: "boolean",
-        },
-        {
-            name: "inlineSources",
-            type: "boolean",
-        },
-        {
-            name: "jsx",
-            type: {
-                "preserve": JsxEmit.Preserve,
-                "react": JsxEmit.React
-            },
-            paramType: Diagnostics.KIND,
-            description: Diagnostics.Specify_JSX_code_generation_Colon_preserve_or_react,
-        },
-        {
-            name: "reactNamespace",
-            type: "string",
-            description: Diagnostics.Specify_the_object_invoked_for_createElement_and_spread_when_targeting_react_JSX_emit
-        },
-        {
-            name: "listFiles",
-            type: "boolean",
-        },
-        {
-            name: "locale",
-            type: "string",
-        },
-        {
-            name: "mapRoot",
-            type: "string",
-            isFilePath: true,
-            description: Diagnostics.Specify_the_location_where_debugger_should_locate_map_files_instead_of_generated_locations,
-            paramType: Diagnostics.LOCATION,
-        },
-        {
-            name: "module",
-            shortName: "m",
-            type: {
-                "none": ModuleKind.None,
-                "commonjs": ModuleKind.CommonJS,
-                "amd": ModuleKind.AMD,
-                "system": ModuleKind.System,
-                "umd": ModuleKind.UMD,
-                "es6": ModuleKind.ES6,
-                "es2015": ModuleKind.ES2015,
-            },
-            description: Diagnostics.Specify_module_code_generation_Colon_commonjs_amd_system_umd_or_es2015,
-            paramType: Diagnostics.KIND,
-        },
-        {
-            name: "newLine",
-            type: {
-                "crlf": NewLineKind.CarriageReturnLineFeed,
-                "lf": NewLineKind.LineFeed
-            },
-            description: Diagnostics.Specify_the_end_of_line_sequence_to_be_used_when_emitting_files_Colon_CRLF_dos_or_LF_unix,
-            paramType: Diagnostics.NEWLINE,
-        },
-        {
-            name: "noEmit",
-            type: "boolean",
-            description: Diagnostics.Do_not_emit_outputs,
-        },
-        {
-            name: "noEmitHelpers",
-            type: "boolean"
-        },
-        {
-            name: "noEmitOnError",
-            type: "boolean",
-            description: Diagnostics.Do_not_emit_outputs_if_any_errors_were_reported,
-        },
-        {
-            name: "noImplicitAny",
-            type: "boolean",
-            description: Diagnostics.Raise_error_on_expressions_and_declarations_with_an_implied_any_type,
-        },
-        {
-            name: "noImplicitThis",
-            type: "boolean",
-            description: Diagnostics.Raise_error_on_this_expressions_with_an_implied_any_type,
-        },
-        {
-            name: "noLib",
-            type: "boolean",
-        },
-        {
-            name: "noResolve",
-            type: "boolean",
-        },
-        {
-            name: "skipDefaultLibCheck",
-            type: "boolean",
-        },
-        {
-            name: "skipLibCheck",
-            type: "boolean",
-            description: Diagnostics.Skip_type_checking_of_declaration_files,
-        },
-        {
-            name: "out",
-            type: "string",
-            isFilePath: false, // This is intentionally broken to support compatability with existing tsconfig files
-            // for correct behaviour, please use outFile
-            paramType: Diagnostics.FILE,
-        },
-        {
-            name: "outFile",
-            type: "string",
-            isFilePath: true,
-            description: Diagnostics.Concatenate_and_emit_output_to_single_file,
-            paramType: Diagnostics.FILE,
-        },
-        {
-            name: "outDir",
-            type: "string",
-            isFilePath: true,
-            description: Diagnostics.Redirect_output_structure_to_the_directory,
-            paramType: Diagnostics.DIRECTORY,
-        },
-        {
-            name: "preserveConstEnums",
-            type: "boolean",
-            description: Diagnostics.Do_not_erase_const_enum_declarations_in_generated_code
-        },
-        {
-            name: "pretty",
-            description: Diagnostics.Stylize_errors_and_messages_using_color_and_context_experimental,
-            type: "boolean"
-        },
-        {
-            name: "project",
-            shortName: "p",
-            type: "string",
-            isFilePath: true,
-            description: Diagnostics.Compile_the_project_in_the_given_directory,
-            paramType: Diagnostics.DIRECTORY
-        },
-        {
-            name: "removeComments",
-            type: "boolean",
-            description: Diagnostics.Do_not_emit_comments_to_output,
-        },
-        {
-            name: "rootDir",
-            type: "string",
-            isFilePath: true,
-            paramType: Diagnostics.LOCATION,
-            description: Diagnostics.Specify_the_root_directory_of_input_files_Use_to_control_the_output_directory_structure_with_outDir,
-        },
-        {
-            name: "isolatedModules",
-            type: "boolean",
-        },
-        {
-            name: "sourceMap",
-            type: "boolean",
-            description: Diagnostics.Generates_corresponding_map_file,
-        },
-        {
-            name: "sourceRoot",
-            type: "string",
-            isFilePath: true,
-            description: Diagnostics.Specify_the_location_where_debugger_should_locate_TypeScript_files_instead_of_source_locations,
-            paramType: Diagnostics.LOCATION,
-        },
-        {
-            name: "suppressExcessPropertyErrors",
-            type: "boolean",
-            description: Diagnostics.Suppress_excess_property_checks_for_object_literals,
-            experimental: true
-        },
-        {
-            name: "suppressImplicitAnyIndexErrors",
-            type: "boolean",
-            description: Diagnostics.Suppress_noImplicitAny_errors_for_indexing_objects_lacking_index_signatures,
-        },
-        {
-            name: "stripInternal",
-            type: "boolean",
-            description: Diagnostics.Do_not_emit_declarations_for_code_that_has_an_internal_annotation,
-            experimental: true
-        },
-        {
-            name: "target",
-            shortName: "t",
-            type: {
-                "es3": ScriptTarget.ES3,
-                "es5": ScriptTarget.ES5,
-                "es6": ScriptTarget.ES6,
-                "es2015": ScriptTarget.ES2015,
-            },
-            description: Diagnostics.Specify_ECMAScript_target_version_Colon_ES3_default_ES5_or_ES2015,
-            paramType: Diagnostics.VERSION,
-        },
-        {
-            name: "version",
-            shortName: "v",
-            type: "boolean",
-            description: Diagnostics.Print_the_compiler_s_version,
-        },
-        {
-            name: "watch",
-            shortName: "w",
-            type: "boolean",
-            description: Diagnostics.Watch_input_files,
-        },
-        {
-            name: "experimentalDecorators",
-            type: "boolean",
-            description: Diagnostics.Enables_experimental_support_for_ES7_decorators
-        },
-        {
-            name: "emitDecoratorMetadata",
-            type: "boolean",
-            experimental: true,
-            description: Diagnostics.Enables_experimental_support_for_emitting_type_metadata_for_decorators
-        },
-        {
-            name: "moduleResolution",
-            type: {
-                "node": ModuleResolutionKind.NodeJs,
-                "classic": ModuleResolutionKind.Classic,
-            },
-            description: Diagnostics.Specify_module_resolution_strategy_Colon_node_Node_js_or_classic_TypeScript_pre_1_6,
-        },
-        {
-            name: "allowUnusedLabels",
-            type: "boolean",
-            description: Diagnostics.Do_not_report_errors_on_unused_labels
-        },
-        {
-            name: "noImplicitReturns",
-            type: "boolean",
-            description: Diagnostics.Report_error_when_not_all_code_paths_in_function_return_a_value
-        },
-        {
-            name: "noFallthroughCasesInSwitch",
-            type: "boolean",
-            description: Diagnostics.Report_errors_for_fallthrough_cases_in_switch_statement
-        },
-        {
-            name: "allowUnreachableCode",
-            type: "boolean",
-            description: Diagnostics.Do_not_report_errors_on_unreachable_code
-        },
-        {
-            name: "forceConsistentCasingInFileNames",
-            type: "boolean",
-            description: Diagnostics.Disallow_inconsistently_cased_references_to_the_same_file
-        },
-        {
-            name: "baseUrl",
-            type: "string",
-            isFilePath: true,
-            description: Diagnostics.Base_directory_to_resolve_non_absolute_module_names
-        },
-        {
-            // this option can only be specified in tsconfig.json
-            // use type = object to copy the value as-is
-            name: "paths",
-            type: "object",
-            isTSConfigOnly: true
-        },
-        {
-            // this option can only be specified in tsconfig.json
-            // use type = object to copy the value as-is
-            name: "rootDirs",
-            type: "list",
-            isTSConfigOnly: true,
-            element: {
-                name: "rootDirs",
-                type: "string",
-                isFilePath: true
-            }
-        },
-        {
-            name: "typesSearchPaths",
-            type: "list",
-            isTSConfigOnly: true,
-            element: {
-                name: "typesSearchPaths",
-                type: "string",
-                isFilePath: true
-            }
-        },
-        {
-            name: "typesRoot",
-            type: "string"
-        },
-        {
-            name: "types",
-            type: "list",
-            element: {
-                name: "types",
-                type: "string"
-            },
-            description: Diagnostics.Type_declaration_files_to_be_included_in_compilation
-        },
-        {
-            name: "traceResolution",
-            type: "boolean",
-            description: Diagnostics.Enable_tracing_of_the_name_resolution_process
-        },
-        {
-            name: "allowJs",
-            type: "boolean",
-            description: Diagnostics.Allow_javascript_files_to_be_compiled
-        },
-        {
-            name: "allowSyntheticDefaultImports",
-            type: "boolean",
-            description: Diagnostics.Allow_default_imports_from_modules_with_no_default_export_This_does_not_affect_code_emit_just_typechecking
-        },
-        {
-            name: "noImplicitUseStrict",
-            type: "boolean",
-            description: Diagnostics.Do_not_emit_use_strict_directives_in_module_output
-        },
-        {
-<<<<<<< HEAD
-            name: "disableSizeLimit",
-            type: "boolean"
-        },
-        {
-=======
-            name: "listEmittedFiles",
-            type: "boolean"
-        },
-        {
-            name: "lib",
-            type: "list",
-            element: {
-                name: "lib",
-                type: {
-                    // JavaScript only
-                    "es5": "lib.es5.d.ts",
-                    "es6": "lib.es2015.d.ts",
-                    "es2015": "lib.es2015.d.ts",
-                    "es7": "lib.es2016.d.ts",
-                    "es2016": "lib.es2016.d.ts",
-                    "es2017": "lib.es2017.d.ts",
-                    // Host only
-                    "dom": "lib.dom.d.ts",
-                    "webworker": "lib.webworker.d.ts",
-                    "scripthost": "lib.scripthost.d.ts",
-                    // ES2015 Or ESNext By-feature options
-                    "es2015.core": "lib.es2015.core.d.ts",
-                    "es2015.collection": "lib.es2015.collection.d.ts",
-                    "es2015.generator": "lib.es2015.generator.d.ts",
-                    "es2015.iterable": "lib.es2015.iterable.d.ts",
-                    "es2015.promise": "lib.es2015.promise.d.ts",
-                    "es2015.proxy": "lib.es2015.proxy.d.ts",
-                    "es2015.reflect": "lib.es2015.reflect.d.ts",
-                    "es2015.symbol": "lib.es2015.symbol.d.ts",
-                    "es2015.symbol.wellknown": "lib.es2015.symbol.wellknown.d.ts",
-                    "es2016.array.include": "lib.es2016.array.include.d.ts",
-                    "es2017.object": "lib.es2017.object.d.ts",
-                    "es2017.sharedmemory": "lib.es2017.sharedmemory.d.ts"
-                },
-            },
-            description: Diagnostics.Specify_library_files_to_be_included_in_the_compilation_Colon
-        },
-        {
->>>>>>> d0f669e9
-            name: "strictNullChecks",
-            type: "boolean",
-            description: Diagnostics.Enable_strict_null_checks
-        }
-    ];
-
-    /* @internal */
-    export let typingOptionDeclarations: CommandLineOption[] = [
-        {
-            name: "enableAutoDiscovery",
-            type: "boolean",
-        },
-        {
-            name: "include",
-            type: "list",
-            element: {
-                name: "include",
-                type: "string"
-            }
-        },
-        {
-            name: "exclude",
-            type: "list",
-            element: {
-                name: "exclude",
-                type: "string"
-            }
-        }
-    ];
-
-    /* @internal */
-    export interface OptionNameMap {
-        optionNameMap: Map<CommandLineOption>;
-        shortOptionNames: Map<string>;
-    }
-
-    let optionNameMapCache: OptionNameMap;
-
-    /* @internal */
-    export function getOptionNameMap(): OptionNameMap {
-        if (optionNameMapCache) {
-            return optionNameMapCache;
-        }
-
-        const optionNameMap: Map<CommandLineOption> = {};
-        const shortOptionNames: Map<string> = {};
-        forEach(optionDeclarations, option => {
-            optionNameMap[option.name.toLowerCase()] = option;
-            if (option.shortName) {
-                shortOptionNames[option.shortName] = option.name;
-            }
-        });
-
-        optionNameMapCache = { optionNameMap, shortOptionNames };
-        return optionNameMapCache;
-    }
-
-    /* @internal */
-    export function createCompilerDiagnosticForInvalidCustomType(opt: CommandLineOptionOfCustomType): Diagnostic {
-        const namesOfType: string[] = [];
-        forEachKey(opt.type, key => {
-            namesOfType.push(` '${key}'`);
-        });
-
-        return createCompilerDiagnostic(Diagnostics.Argument_for_0_option_must_be_Colon_1, `--${opt.name}`, namesOfType);
-    }
-
-    /* @internal */
-    export function parseCustomTypeOption(opt: CommandLineOptionOfCustomType, value: string, errors: Diagnostic[]) {
-        const key = trimString((value || "")).toLowerCase();
-        const map = opt.type;
-        if (hasProperty(map, key)) {
-            return map[key];
-        }
-        else {
-            errors.push(createCompilerDiagnosticForInvalidCustomType(opt));
-        }
-    }
-
-    /* @internal */
-    export function parseListTypeOption(opt: CommandLineOptionOfListType, value: string, errors: Diagnostic[]): (string | number)[] {
-        const values = trimString((value || "")).split(",");
-        switch (opt.element.type) {
-            case "number":
-                return ts.map(values, parseInt);
-            case "string":
-                return ts.map(values, v => v || "");
-            default:
-                return filter(map(values, v => parseCustomTypeOption(<CommandLineOptionOfCustomType>opt.element, v, errors)), v => !!v);
-        }
-    }
-
-    /* @internal */
-    export function parseCommandLine(commandLine: string[], readFile?: (path: string) => string): ParsedCommandLine {
-        const options: CompilerOptions = {};
-        const fileNames: string[] = [];
-        const errors: Diagnostic[] = [];
-        const { optionNameMap, shortOptionNames } = getOptionNameMap();
-
-        parseStrings(commandLine);
-        return {
-            options,
-            fileNames,
-            errors
-        };
-
-        function parseStrings(args: string[]) {
-            let i = 0;
-            while (i < args.length) {
-                let s = args[i];
-                i++;
-                if (s.charCodeAt(0) === CharacterCodes.at) {
-                    parseResponseFile(s.slice(1));
-                }
-                else if (s.charCodeAt(0) === CharacterCodes.minus) {
-                    s = s.slice(s.charCodeAt(1) === CharacterCodes.minus ? 2 : 1).toLowerCase();
-
-                    // Try to translate short option names to their full equivalents.
-                    if (hasProperty(shortOptionNames, s)) {
-                        s = shortOptionNames[s];
-                    }
-
-                    if (hasProperty(optionNameMap, s)) {
-                        const opt = optionNameMap[s];
-
-                        if (opt.isTSConfigOnly) {
-                            errors.push(createCompilerDiagnostic(Diagnostics.Option_0_can_only_be_specified_in_tsconfig_json_file, opt.name));
-                        }
-                        else {
-                            // Check to see if no argument was provided (e.g. "--locale" is the last command-line argument).
-                            if (!args[i] && opt.type !== "boolean") {
-                                errors.push(createCompilerDiagnostic(Diagnostics.Compiler_option_0_expects_an_argument, opt.name));
-                            }
-
-                            switch (opt.type) {
-                                case "number":
-                                    options[opt.name] = parseInt(args[i]);
-                                    i++;
-                                    break;
-                                case "boolean":
-                                    options[opt.name] = true;
-                                    break;
-                                case "string":
-                                    options[opt.name] = args[i] || "";
-                                    i++;
-                                    break;
-                                case "list":
-                                    options[opt.name] = parseListTypeOption(<CommandLineOptionOfListType>opt, args[i], errors);
-                                    i++;
-                                    break;
-                                // If not a primitive, the possible types are specified in what is effectively a map of options.
-                                default:
-                                    options[opt.name] = parseCustomTypeOption(<CommandLineOptionOfCustomType>opt, args[i], errors);
-                                    i++;
-                                    break;
-                            }
-                        }
-                    }
-                    else {
-                        errors.push(createCompilerDiagnostic(Diagnostics.Unknown_compiler_option_0, s));
-                    }
-                }
-                else {
-                    fileNames.push(s);
-                }
-            }
-        }
-
-        function parseResponseFile(fileName: string) {
-            const text = readFile ? readFile(fileName) : sys.readFile(fileName);
-
-            if (!text) {
-                errors.push(createCompilerDiagnostic(Diagnostics.File_0_not_found, fileName));
-                return;
-            }
-
-            const args: string[] = [];
-            let pos = 0;
-            while (true) {
-                while (pos < text.length && text.charCodeAt(pos) <= CharacterCodes.space) pos++;
-                if (pos >= text.length) break;
-                const start = pos;
-                if (text.charCodeAt(start) === CharacterCodes.doubleQuote) {
-                    pos++;
-                    while (pos < text.length && text.charCodeAt(pos) !== CharacterCodes.doubleQuote) pos++;
-                    if (pos < text.length) {
-                        args.push(text.substring(start + 1, pos));
-                        pos++;
-                    }
-                    else {
-                        errors.push(createCompilerDiagnostic(Diagnostics.Unterminated_quoted_string_in_response_file_0, fileName));
-                    }
-                }
-                else {
-                    while (text.charCodeAt(pos) > CharacterCodes.space) pos++;
-                    args.push(text.substring(start, pos));
-                }
-            }
-            parseStrings(args);
-        }
-    }
-
-    /**
-      * Read tsconfig.json file
-      * @param fileName The path to the config file
-      */
-    export function readConfigFile(fileName: string, readFile: (path: string) => string): { config?: any; error?: Diagnostic } {
-        let text = "";
-        try {
-            text = readFile(fileName);
-        }
-        catch (e) {
-            return { error: createCompilerDiagnostic(Diagnostics.Cannot_read_file_0_Colon_1, fileName, e.message) };
-        }
-        return parseConfigFileTextToJson(fileName, text);
-    }
-
-    /**
-      * Parse the text of the tsconfig.json file
-      * @param fileName The path to the config file
-      * @param jsonText The text of the config file
-      */
-    export function parseConfigFileTextToJson(fileName: string, jsonText: string): { config?: any; error?: Diagnostic } {
-        try {
-            const jsonTextWithoutComments = removeComments(jsonText);
-            return { config: /\S/.test(jsonTextWithoutComments) ? JSON.parse(jsonTextWithoutComments) : {} };
-        }
-        catch (e) {
-            return { error: createCompilerDiagnostic(Diagnostics.Failed_to_parse_file_0_Colon_1, fileName, e.message) };
-        }
-    }
-
-    /**
-     * Remove the comments from a json like text.
-     * Comments can be single line comments (starting with # or //) or multiline comments using / * * /
-     *
-     * This method replace comment content by whitespace rather than completely remove them to keep positions in json parsing error reporting accurate.
-     */
-    function removeComments(jsonText: string): string {
-        let output = "";
-        const scanner = createScanner(ScriptTarget.ES5, /* skipTrivia */ false, LanguageVariant.Standard, jsonText);
-        let token: SyntaxKind;
-        while ((token = scanner.scan()) !== SyntaxKind.EndOfFileToken) {
-            switch (token) {
-                case SyntaxKind.SingleLineCommentTrivia:
-                case SyntaxKind.MultiLineCommentTrivia:
-                    // replace comments with whitespace to preserve original character positions
-                    output += scanner.getTokenText().replace(/\S/g, " ");
-                    break;
-                default:
-                    output += scanner.getTokenText();
-                    break;
-            }
-        }
-        return output;
-    }
-
-    // Skip over any minified JavaScript files (ending in ".min.js")
-    // Skip over dotted files and folders as well
-    const IgnoreFileNamePattern = /(\.min\.js$)|([\\/]\.[\w.])/;
-    /**
-      * Parse the contents of a config file (tsconfig.json).
-      * @param json The contents of the config file to parse
-      * @param host Instance of ParseConfigHost used to enumerate files in folder.
-      * @param basePath A root directory to resolve relative path entries in the config
-      *    file to. e.g. outDir
-      */
-    export function parseJsonConfigFileContent(json: any, host: ParseConfigHost, basePath: string, existingOptions: CompilerOptions = {}, configFileName?: string): ParsedCommandLine {
-        const errors: Diagnostic[] = [];
-        const compilerOptions: CompilerOptions = convertCompilerOptionsFromJsonWorker(json["compilerOptions"], basePath, errors, configFileName);
-        const options = extend(existingOptions, compilerOptions);
-        const typingOptions: TypingOptions = convertTypingOptionsFromJsonWorker(json["typingOptions"], basePath, errors, configFileName);
-
-        options.configFilePath = configFileName;
-
-        const fileNames = getFileNames(errors);
-
-        return {
-            options,
-            fileNames,
-            typingOptions,
-            raw: json,
-            errors
-        };
-
-        function getFileNames(errors: Diagnostic[]): string[] {
-            let fileNames: string[] = [];
-            if (hasProperty(json, "files")) {
-                if (isArray(json["files"])) {
-                    fileNames = map(<string[]>json["files"], s => combinePaths(basePath, s));
-                }
-                else {
-                    errors.push(createCompilerDiagnostic(Diagnostics.Compiler_option_0_requires_a_value_of_type_1, "files", "Array"));
-                }
-            }
-            else {
-                const filesSeen: Map<boolean> = {};
-
-                let exclude: string[] = [];
-                if (isArray(json["exclude"])) {
-                    exclude = json["exclude"];
-                }
-                else {
-                    // by default exclude node_modules, and any specificied output directory
-<<<<<<< HEAD
-                    exclude = ["node_modules", "bower_components"];
-                    const outDir = json["compilerOptions"] && json["compilerOptions"]["outDir"];
-                    if (outDir) {
-                        exclude.push(outDir);
-                    }
-=======
-                    exclude = ["node_modules", "bower_components", "jspm_packages"];
-                }
-                const outDir = json["compilerOptions"] && json["compilerOptions"]["outDir"];
-                if (outDir) {
-                    exclude.push(outDir);
->>>>>>> d0f669e9
-                }
-                exclude = map(exclude, e => getNormalizedAbsolutePath(e, basePath));
-
-                const supportedExtensions = getSupportedExtensions(options);
-                Debug.assert(indexOf(supportedExtensions, ".ts") < indexOf(supportedExtensions, ".d.ts"), "Changed priority of extensions to pick");
-
-                const potentialFiles: string[] = [];
-                if (host.readDirectoryWithMultipleExtensions) {
-                    addRange(potentialFiles, host.readDirectoryWithMultipleExtensions(basePath, supportedExtensions, exclude));
-                }
-                else {
-                    for (const extension of supportedExtensions) {
-                        addRange(potentialFiles, host.readDirectory(basePath, extension, exclude));
-                    }
-                }
-                // Get files of supported extensions in their order of resolution
-                for (const extension of supportedExtensions) {
-                    for (const fileName of potentialFiles) {
-                        if (!fileExtensionIs(fileName, extension)) {
-                            continue;
-                        }
-
-                        // .ts extension would read the .d.ts extension files too but since .d.ts is lower priority extension,
-                        // lets pick them when its turn comes up
-                        if (extension === ".ts" && fileExtensionIs(fileName, ".d.ts")) {
-                            continue;
-                        }
-
-                        if (IgnoreFileNamePattern.test(fileName)) {
-                            continue;
-                        }
-
-                        // If this is one of the output extension (which would be .d.ts and .js if we are allowing compilation of js files)
-                        // do not include this file if we included .ts or .tsx file with same base name as it could be output of the earlier compilation
-                        if (extension === ".d.ts" || (options.allowJs && contains(supportedJavascriptExtensions, extension))) {
-                            const baseName = fileName.substr(0, fileName.length - extension.length);
-                            if (hasProperty(filesSeen, baseName + ".ts") || hasProperty(filesSeen, baseName + ".tsx")) {
-                                continue;
-                            }
-                        }
-
-                        if (!filesSeen[fileName]) {
-                            filesSeen[fileName] = true;
-                            fileNames.push(fileName);
-                        }
-                    }
-                }
-            }
-            if (hasProperty(json, "excludes") && !hasProperty(json, "exclude")) {
-                errors.push(createCompilerDiagnostic(Diagnostics.Unknown_option_excludes_Did_you_mean_exclude));
-            }
-            return fileNames;
-        }
-    }
-
-    export function convertCompilerOptionsFromJson(jsonOptions: any, basePath: string, configFileName?: string): { options: CompilerOptions, errors: Diagnostic[] } {
-        const errors: Diagnostic[] = [];
-        const options = convertCompilerOptionsFromJsonWorker(jsonOptions, basePath, errors, configFileName);
-        return { options, errors };
-    }
-
-    export function convertTypingOptionsFromJson(jsonOptions: any, basePath: string, configFileName?: string): { options: CompilerOptions, errors: Diagnostic[] } {
-        const errors: Diagnostic[] = [];
-        const options = convertTypingOptionsFromJsonWorker(jsonOptions, basePath, errors, configFileName);
-        return { options, errors };
-    }
-
-    function convertCompilerOptionsFromJsonWorker(jsonOptions: any,
-        basePath: string, errors: Diagnostic[], configFileName?: string): CompilerOptions {
-
-        const options: CompilerOptions = getBaseFileName(configFileName) === "jsconfig.json" ? { allowJs: true } : {};
-        convertOptionsFromJson(optionDeclarations, jsonOptions, basePath, options, Diagnostics.Unknown_compiler_option_0, errors);
-        return options;
-    }
-
-    function convertTypingOptionsFromJsonWorker(jsonOptions: any,
-        basePath: string, errors: Diagnostic[], configFileName?: string): TypingOptions {
-
-        const options: TypingOptions = getBaseFileName(configFileName) === "jsconfig.json"
-            ? { enableAutoDiscovery: true, include: [], exclude: [] }
-            : { enableAutoDiscovery: false, include: [], exclude: [] };
-        convertOptionsFromJson(typingOptionDeclarations, jsonOptions, basePath, options, Diagnostics.Unknown_typing_option_0, errors);
-        return options;
-    }
-
-    function convertOptionsFromJson(optionDeclarations: CommandLineOption[], jsonOptions: any, basePath: string,
-        defaultOptions: CompilerOptions | TypingOptions, diagnosticMessage: DiagnosticMessage, errors: Diagnostic[]) {
-
-        if (!jsonOptions) {
-            return;
-        }
-
-        const optionNameMap = arrayToMap(optionDeclarations, opt => opt.name);
-
-        for (const id in jsonOptions) {
-            if (hasProperty(optionNameMap, id)) {
-                const opt = optionNameMap[id];
-                defaultOptions[opt.name] = convertJsonOption(opt, jsonOptions[id], basePath, errors);
-            }
-            else {
-                errors.push(createCompilerDiagnostic(diagnosticMessage, id));
-            }
-        }
-    }
-
-    function convertJsonOption(opt: CommandLineOption, value: any, basePath: string, errors: Diagnostic[]): CompilerOptionsValue {
-        const optType = opt.type;
-        const expectedType = typeof optType === "string" ? optType : "string";
-        if (optType === "list" && isArray(value)) {
-            return convertJsonOptionOfListType(<CommandLineOptionOfListType>opt, value, basePath, errors);
-        }
-        else if (typeof value === expectedType) {
-            if (typeof optType !== "string") {
-                return convertJsonOptionOfCustomType(<CommandLineOptionOfCustomType>opt, value, errors);
-            }
-            else {
-                if (opt.isFilePath) {
-                    value = normalizePath(combinePaths(basePath, value));
-                    if (value === "") {
-                        value = ".";
-                    }
-                }
-            }
-            return value;
-        }
-        else {
-            errors.push(createCompilerDiagnostic(Diagnostics.Compiler_option_0_requires_a_value_of_type_1, opt.name, expectedType));
-        }
-    }
-
-    function convertJsonOptionOfCustomType(opt: CommandLineOptionOfCustomType, value: string, errors: Diagnostic[]) {
-        const key = value.toLowerCase();
-        if (hasProperty(opt.type, key)) {
-            return opt.type[key];
-        }
-        else {
-            errors.push(createCompilerDiagnosticForInvalidCustomType(opt));
-        }
-    }
-
-    function convertJsonOptionOfListType(option: CommandLineOptionOfListType, values: any[], basePath: string, errors: Diagnostic[]): any[] {
-        return filter(map(values, v => convertJsonOption(option.element, v, basePath, errors)), v => !!v);
-    }
-
-    function trimString(s: string) {
-        return typeof s.trim === "function" ? s.trim() : s.replace(/^[\s]+|[\s]+$/g, "");
-    }
-}
+/// <reference path="sys.ts"/>
+/// <reference path="types.ts"/>
+/// <reference path="core.ts"/>
+/// <reference path="diagnosticInformationMap.generated.ts"/>
+/// <reference path="scanner.ts"/>
+
+namespace ts {
+    /* @internal */
+    export const optionDeclarations: CommandLineOption[] = [
+        {
+            name: "charset",
+            type: "string",
+        },
+        {
+            name: "declaration",
+            shortName: "d",
+            type: "boolean",
+            description: Diagnostics.Generates_corresponding_d_ts_file,
+        },
+        {
+            name: "declarationDir",
+            type: "string",
+            isFilePath: true,
+            paramType: Diagnostics.DIRECTORY,
+        },
+        {
+            name: "diagnostics",
+            type: "boolean",
+        },
+        {
+            name: "emitBOM",
+            type: "boolean"
+        },
+        {
+            name: "help",
+            shortName: "h",
+            type: "boolean",
+            description: Diagnostics.Print_this_message,
+        },
+        {
+            name: "help",
+            shortName: "?",
+            type: "boolean"
+        },
+        {
+            name: "init",
+            type: "boolean",
+            description: Diagnostics.Initializes_a_TypeScript_project_and_creates_a_tsconfig_json_file,
+        },
+        {
+            name: "inlineSourceMap",
+            type: "boolean",
+        },
+        {
+            name: "inlineSources",
+            type: "boolean",
+        },
+        {
+            name: "jsx",
+            type: {
+                "preserve": JsxEmit.Preserve,
+                "react": JsxEmit.React
+            },
+            paramType: Diagnostics.KIND,
+            description: Diagnostics.Specify_JSX_code_generation_Colon_preserve_or_react,
+        },
+        {
+            name: "reactNamespace",
+            type: "string",
+            description: Diagnostics.Specify_the_object_invoked_for_createElement_and_spread_when_targeting_react_JSX_emit
+        },
+        {
+            name: "listFiles",
+            type: "boolean",
+        },
+        {
+            name: "locale",
+            type: "string",
+        },
+        {
+            name: "mapRoot",
+            type: "string",
+            isFilePath: true,
+            description: Diagnostics.Specify_the_location_where_debugger_should_locate_map_files_instead_of_generated_locations,
+            paramType: Diagnostics.LOCATION,
+        },
+        {
+            name: "module",
+            shortName: "m",
+            type: {
+                "none": ModuleKind.None,
+                "commonjs": ModuleKind.CommonJS,
+                "amd": ModuleKind.AMD,
+                "system": ModuleKind.System,
+                "umd": ModuleKind.UMD,
+                "es6": ModuleKind.ES6,
+                "es2015": ModuleKind.ES2015,
+            },
+            description: Diagnostics.Specify_module_code_generation_Colon_commonjs_amd_system_umd_or_es2015,
+            paramType: Diagnostics.KIND,
+        },
+        {
+            name: "newLine",
+            type: {
+                "crlf": NewLineKind.CarriageReturnLineFeed,
+                "lf": NewLineKind.LineFeed
+            },
+            description: Diagnostics.Specify_the_end_of_line_sequence_to_be_used_when_emitting_files_Colon_CRLF_dos_or_LF_unix,
+            paramType: Diagnostics.NEWLINE,
+        },
+        {
+            name: "noEmit",
+            type: "boolean",
+            description: Diagnostics.Do_not_emit_outputs,
+        },
+        {
+            name: "noEmitHelpers",
+            type: "boolean"
+        },
+        {
+            name: "noEmitOnError",
+            type: "boolean",
+            description: Diagnostics.Do_not_emit_outputs_if_any_errors_were_reported,
+        },
+        {
+            name: "noImplicitAny",
+            type: "boolean",
+            description: Diagnostics.Raise_error_on_expressions_and_declarations_with_an_implied_any_type,
+        },
+        {
+            name: "noImplicitThis",
+            type: "boolean",
+            description: Diagnostics.Raise_error_on_this_expressions_with_an_implied_any_type,
+        },
+        {
+            name: "noLib",
+            type: "boolean",
+        },
+        {
+            name: "noResolve",
+            type: "boolean",
+        },
+        {
+            name: "skipDefaultLibCheck",
+            type: "boolean",
+        },
+        {
+            name: "skipLibCheck",
+            type: "boolean",
+            description: Diagnostics.Skip_type_checking_of_declaration_files,
+        },
+        {
+            name: "out",
+            type: "string",
+            isFilePath: false, // This is intentionally broken to support compatability with existing tsconfig files
+            // for correct behaviour, please use outFile
+            paramType: Diagnostics.FILE,
+        },
+        {
+            name: "outFile",
+            type: "string",
+            isFilePath: true,
+            description: Diagnostics.Concatenate_and_emit_output_to_single_file,
+            paramType: Diagnostics.FILE,
+        },
+        {
+            name: "outDir",
+            type: "string",
+            isFilePath: true,
+            description: Diagnostics.Redirect_output_structure_to_the_directory,
+            paramType: Diagnostics.DIRECTORY,
+        },
+        {
+            name: "preserveConstEnums",
+            type: "boolean",
+            description: Diagnostics.Do_not_erase_const_enum_declarations_in_generated_code
+        },
+        {
+            name: "pretty",
+            description: Diagnostics.Stylize_errors_and_messages_using_color_and_context_experimental,
+            type: "boolean"
+        },
+        {
+            name: "project",
+            shortName: "p",
+            type: "string",
+            isFilePath: true,
+            description: Diagnostics.Compile_the_project_in_the_given_directory,
+            paramType: Diagnostics.DIRECTORY
+        },
+        {
+            name: "removeComments",
+            type: "boolean",
+            description: Diagnostics.Do_not_emit_comments_to_output,
+        },
+        {
+            name: "rootDir",
+            type: "string",
+            isFilePath: true,
+            paramType: Diagnostics.LOCATION,
+            description: Diagnostics.Specify_the_root_directory_of_input_files_Use_to_control_the_output_directory_structure_with_outDir,
+        },
+        {
+            name: "isolatedModules",
+            type: "boolean",
+        },
+        {
+            name: "sourceMap",
+            type: "boolean",
+            description: Diagnostics.Generates_corresponding_map_file,
+        },
+        {
+            name: "sourceRoot",
+            type: "string",
+            isFilePath: true,
+            description: Diagnostics.Specify_the_location_where_debugger_should_locate_TypeScript_files_instead_of_source_locations,
+            paramType: Diagnostics.LOCATION,
+        },
+        {
+            name: "suppressExcessPropertyErrors",
+            type: "boolean",
+            description: Diagnostics.Suppress_excess_property_checks_for_object_literals,
+            experimental: true
+        },
+        {
+            name: "suppressImplicitAnyIndexErrors",
+            type: "boolean",
+            description: Diagnostics.Suppress_noImplicitAny_errors_for_indexing_objects_lacking_index_signatures,
+        },
+        {
+            name: "stripInternal",
+            type: "boolean",
+            description: Diagnostics.Do_not_emit_declarations_for_code_that_has_an_internal_annotation,
+            experimental: true
+        },
+        {
+            name: "target",
+            shortName: "t",
+            type: {
+                "es3": ScriptTarget.ES3,
+                "es5": ScriptTarget.ES5,
+                "es6": ScriptTarget.ES6,
+                "es2015": ScriptTarget.ES2015,
+            },
+            description: Diagnostics.Specify_ECMAScript_target_version_Colon_ES3_default_ES5_or_ES2015,
+            paramType: Diagnostics.VERSION,
+        },
+        {
+            name: "version",
+            shortName: "v",
+            type: "boolean",
+            description: Diagnostics.Print_the_compiler_s_version,
+        },
+        {
+            name: "watch",
+            shortName: "w",
+            type: "boolean",
+            description: Diagnostics.Watch_input_files,
+        },
+        {
+            name: "experimentalDecorators",
+            type: "boolean",
+            description: Diagnostics.Enables_experimental_support_for_ES7_decorators
+        },
+        {
+            name: "emitDecoratorMetadata",
+            type: "boolean",
+            experimental: true,
+            description: Diagnostics.Enables_experimental_support_for_emitting_type_metadata_for_decorators
+        },
+        {
+            name: "moduleResolution",
+            type: {
+                "node": ModuleResolutionKind.NodeJs,
+                "classic": ModuleResolutionKind.Classic,
+            },
+            description: Diagnostics.Specify_module_resolution_strategy_Colon_node_Node_js_or_classic_TypeScript_pre_1_6,
+        },
+        {
+            name: "allowUnusedLabels",
+            type: "boolean",
+            description: Diagnostics.Do_not_report_errors_on_unused_labels
+        },
+        {
+            name: "noImplicitReturns",
+            type: "boolean",
+            description: Diagnostics.Report_error_when_not_all_code_paths_in_function_return_a_value
+        },
+        {
+            name: "noFallthroughCasesInSwitch",
+            type: "boolean",
+            description: Diagnostics.Report_errors_for_fallthrough_cases_in_switch_statement
+        },
+        {
+            name: "allowUnreachableCode",
+            type: "boolean",
+            description: Diagnostics.Do_not_report_errors_on_unreachable_code
+        },
+        {
+            name: "forceConsistentCasingInFileNames",
+            type: "boolean",
+            description: Diagnostics.Disallow_inconsistently_cased_references_to_the_same_file
+        },
+        {
+            name: "baseUrl",
+            type: "string",
+            isFilePath: true,
+            description: Diagnostics.Base_directory_to_resolve_non_absolute_module_names
+        },
+        {
+            // this option can only be specified in tsconfig.json
+            // use type = object to copy the value as-is
+            name: "paths",
+            type: "object",
+            isTSConfigOnly: true
+        },
+        {
+            // this option can only be specified in tsconfig.json
+            // use type = object to copy the value as-is
+            name: "rootDirs",
+            type: "list",
+            isTSConfigOnly: true,
+            element: {
+                name: "rootDirs",
+                type: "string",
+                isFilePath: true
+            }
+        },
+        {
+            name: "typesSearchPaths",
+            type: "list",
+            isTSConfigOnly: true,
+            element: {
+                name: "typesSearchPaths",
+                type: "string",
+                isFilePath: true
+            }
+        },
+        {
+            name: "typesRoot",
+            type: "string"
+        },
+        {
+            name: "types",
+            type: "list",
+            element: {
+                name: "types",
+                type: "string"
+            },
+            description: Diagnostics.Type_declaration_files_to_be_included_in_compilation
+        },
+        {
+            name: "traceResolution",
+            type: "boolean",
+            description: Diagnostics.Enable_tracing_of_the_name_resolution_process
+        },
+        {
+            name: "allowJs",
+            type: "boolean",
+            description: Diagnostics.Allow_javascript_files_to_be_compiled
+        },
+        {
+            name: "allowSyntheticDefaultImports",
+            type: "boolean",
+            description: Diagnostics.Allow_default_imports_from_modules_with_no_default_export_This_does_not_affect_code_emit_just_typechecking
+        },
+        {
+            name: "noImplicitUseStrict",
+            type: "boolean",
+            description: Diagnostics.Do_not_emit_use_strict_directives_in_module_output
+        },
+        {
+            name: "listEmittedFiles",
+            type: "boolean"
+        },
+        {
+            name: "lib",
+            type: "list",
+            element: {
+                name: "lib",
+                type: {
+                    // JavaScript only
+                    "es5": "lib.es5.d.ts",
+                    "es6": "lib.es2015.d.ts",
+                    "es2015": "lib.es2015.d.ts",
+                    "es7": "lib.es2016.d.ts",
+                    "es2016": "lib.es2016.d.ts",
+                    "es2017": "lib.es2017.d.ts",
+                    // Host only
+                    "dom": "lib.dom.d.ts",
+                    "webworker": "lib.webworker.d.ts",
+                    "scripthost": "lib.scripthost.d.ts",
+                    // ES2015 Or ESNext By-feature options
+                    "es2015.core": "lib.es2015.core.d.ts",
+                    "es2015.collection": "lib.es2015.collection.d.ts",
+                    "es2015.generator": "lib.es2015.generator.d.ts",
+                    "es2015.iterable": "lib.es2015.iterable.d.ts",
+                    "es2015.promise": "lib.es2015.promise.d.ts",
+                    "es2015.proxy": "lib.es2015.proxy.d.ts",
+                    "es2015.reflect": "lib.es2015.reflect.d.ts",
+                    "es2015.symbol": "lib.es2015.symbol.d.ts",
+                    "es2015.symbol.wellknown": "lib.es2015.symbol.wellknown.d.ts",
+                    "es2016.array.include": "lib.es2016.array.include.d.ts",
+                    "es2017.object": "lib.es2017.object.d.ts",
+                    "es2017.sharedmemory": "lib.es2017.sharedmemory.d.ts"
+                },
+            },
+            description: Diagnostics.Specify_library_files_to_be_included_in_the_compilation_Colon
+        },
+        {
+            name: "disableSizeLimit",
+            type: "boolean"
+        },
+        {
+            name: "strictNullChecks",
+            type: "boolean",
+            description: Diagnostics.Enable_strict_null_checks
+        }
+    ];
+
+    /* @internal */
+    export let typingOptionDeclarations: CommandLineOption[] = [
+        {
+            name: "enableAutoDiscovery",
+            type: "boolean",
+        },
+        {
+            name: "include",
+            type: "list",
+            element: {
+                name: "include",
+                type: "string"
+            }
+        },
+        {
+            name: "exclude",
+            type: "list",
+            element: {
+                name: "exclude",
+                type: "string"
+            }
+        }
+    ];
+
+    /* @internal */
+    export interface OptionNameMap {
+        optionNameMap: Map<CommandLineOption>;
+        shortOptionNames: Map<string>;
+    }
+
+    let optionNameMapCache: OptionNameMap;
+
+    /* @internal */
+    export function getOptionNameMap(): OptionNameMap {
+        if (optionNameMapCache) {
+            return optionNameMapCache;
+        }
+
+        const optionNameMap: Map<CommandLineOption> = {};
+        const shortOptionNames: Map<string> = {};
+        forEach(optionDeclarations, option => {
+            optionNameMap[option.name.toLowerCase()] = option;
+            if (option.shortName) {
+                shortOptionNames[option.shortName] = option.name;
+            }
+        });
+
+        optionNameMapCache = { optionNameMap, shortOptionNames };
+        return optionNameMapCache;
+    }
+
+    /* @internal */
+    export function createCompilerDiagnosticForInvalidCustomType(opt: CommandLineOptionOfCustomType): Diagnostic {
+        const namesOfType: string[] = [];
+        forEachKey(opt.type, key => {
+            namesOfType.push(` '${key}'`);
+        });
+
+        return createCompilerDiagnostic(Diagnostics.Argument_for_0_option_must_be_Colon_1, `--${opt.name}`, namesOfType);
+    }
+
+    /* @internal */
+    export function parseCustomTypeOption(opt: CommandLineOptionOfCustomType, value: string, errors: Diagnostic[]) {
+        const key = trimString((value || "")).toLowerCase();
+        const map = opt.type;
+        if (hasProperty(map, key)) {
+            return map[key];
+        }
+        else {
+            errors.push(createCompilerDiagnosticForInvalidCustomType(opt));
+        }
+    }
+
+    /* @internal */
+    export function parseListTypeOption(opt: CommandLineOptionOfListType, value: string, errors: Diagnostic[]): (string | number)[] {
+        const values = trimString((value || "")).split(",");
+        switch (opt.element.type) {
+            case "number":
+                return ts.map(values, parseInt);
+            case "string":
+                return ts.map(values, v => v || "");
+            default:
+                return filter(map(values, v => parseCustomTypeOption(<CommandLineOptionOfCustomType>opt.element, v, errors)), v => !!v);
+        }
+    }
+
+    /* @internal */
+    export function parseCommandLine(commandLine: string[], readFile?: (path: string) => string): ParsedCommandLine {
+        const options: CompilerOptions = {};
+        const fileNames: string[] = [];
+        const errors: Diagnostic[] = [];
+        const { optionNameMap, shortOptionNames } = getOptionNameMap();
+
+        parseStrings(commandLine);
+        return {
+            options,
+            fileNames,
+            errors
+        };
+
+        function parseStrings(args: string[]) {
+            let i = 0;
+            while (i < args.length) {
+                let s = args[i];
+                i++;
+                if (s.charCodeAt(0) === CharacterCodes.at) {
+                    parseResponseFile(s.slice(1));
+                }
+                else if (s.charCodeAt(0) === CharacterCodes.minus) {
+                    s = s.slice(s.charCodeAt(1) === CharacterCodes.minus ? 2 : 1).toLowerCase();
+
+                    // Try to translate short option names to their full equivalents.
+                    if (hasProperty(shortOptionNames, s)) {
+                        s = shortOptionNames[s];
+                    }
+
+                    if (hasProperty(optionNameMap, s)) {
+                        const opt = optionNameMap[s];
+
+                        if (opt.isTSConfigOnly) {
+                            errors.push(createCompilerDiagnostic(Diagnostics.Option_0_can_only_be_specified_in_tsconfig_json_file, opt.name));
+                        }
+                        else {
+                            // Check to see if no argument was provided (e.g. "--locale" is the last command-line argument).
+                            if (!args[i] && opt.type !== "boolean") {
+                                errors.push(createCompilerDiagnostic(Diagnostics.Compiler_option_0_expects_an_argument, opt.name));
+                            }
+
+                            switch (opt.type) {
+                                case "number":
+                                    options[opt.name] = parseInt(args[i]);
+                                    i++;
+                                    break;
+                                case "boolean":
+                                    options[opt.name] = true;
+                                    break;
+                                case "string":
+                                    options[opt.name] = args[i] || "";
+                                    i++;
+                                    break;
+                                case "list":
+                                    options[opt.name] = parseListTypeOption(<CommandLineOptionOfListType>opt, args[i], errors);
+                                    i++;
+                                    break;
+                                // If not a primitive, the possible types are specified in what is effectively a map of options.
+                                default:
+                                    options[opt.name] = parseCustomTypeOption(<CommandLineOptionOfCustomType>opt, args[i], errors);
+                                    i++;
+                                    break;
+                            }
+                        }
+                    }
+                    else {
+                        errors.push(createCompilerDiagnostic(Diagnostics.Unknown_compiler_option_0, s));
+                    }
+                }
+                else {
+                    fileNames.push(s);
+                }
+            }
+        }
+
+        function parseResponseFile(fileName: string) {
+            const text = readFile ? readFile(fileName) : sys.readFile(fileName);
+
+            if (!text) {
+                errors.push(createCompilerDiagnostic(Diagnostics.File_0_not_found, fileName));
+                return;
+            }
+
+            const args: string[] = [];
+            let pos = 0;
+            while (true) {
+                while (pos < text.length && text.charCodeAt(pos) <= CharacterCodes.space) pos++;
+                if (pos >= text.length) break;
+                const start = pos;
+                if (text.charCodeAt(start) === CharacterCodes.doubleQuote) {
+                    pos++;
+                    while (pos < text.length && text.charCodeAt(pos) !== CharacterCodes.doubleQuote) pos++;
+                    if (pos < text.length) {
+                        args.push(text.substring(start + 1, pos));
+                        pos++;
+                    }
+                    else {
+                        errors.push(createCompilerDiagnostic(Diagnostics.Unterminated_quoted_string_in_response_file_0, fileName));
+                    }
+                }
+                else {
+                    while (text.charCodeAt(pos) > CharacterCodes.space) pos++;
+                    args.push(text.substring(start, pos));
+                }
+            }
+            parseStrings(args);
+        }
+    }
+
+    /**
+      * Read tsconfig.json file
+      * @param fileName The path to the config file
+      */
+    export function readConfigFile(fileName: string, readFile: (path: string) => string): { config?: any; error?: Diagnostic } {
+        let text = "";
+        try {
+            text = readFile(fileName);
+        }
+        catch (e) {
+            return { error: createCompilerDiagnostic(Diagnostics.Cannot_read_file_0_Colon_1, fileName, e.message) };
+        }
+        return parseConfigFileTextToJson(fileName, text);
+    }
+
+    /**
+      * Parse the text of the tsconfig.json file
+      * @param fileName The path to the config file
+      * @param jsonText The text of the config file
+      */
+    export function parseConfigFileTextToJson(fileName: string, jsonText: string): { config?: any; error?: Diagnostic } {
+        try {
+            const jsonTextWithoutComments = removeComments(jsonText);
+            return { config: /\S/.test(jsonTextWithoutComments) ? JSON.parse(jsonTextWithoutComments) : {} };
+        }
+        catch (e) {
+            return { error: createCompilerDiagnostic(Diagnostics.Failed_to_parse_file_0_Colon_1, fileName, e.message) };
+        }
+    }
+
+    /**
+     * Remove the comments from a json like text.
+     * Comments can be single line comments (starting with # or //) or multiline comments using / * * /
+     *
+     * This method replace comment content by whitespace rather than completely remove them to keep positions in json parsing error reporting accurate.
+     */
+    function removeComments(jsonText: string): string {
+        let output = "";
+        const scanner = createScanner(ScriptTarget.ES5, /* skipTrivia */ false, LanguageVariant.Standard, jsonText);
+        let token: SyntaxKind;
+        while ((token = scanner.scan()) !== SyntaxKind.EndOfFileToken) {
+            switch (token) {
+                case SyntaxKind.SingleLineCommentTrivia:
+                case SyntaxKind.MultiLineCommentTrivia:
+                    // replace comments with whitespace to preserve original character positions
+                    output += scanner.getTokenText().replace(/\S/g, " ");
+                    break;
+                default:
+                    output += scanner.getTokenText();
+                    break;
+            }
+        }
+        return output;
+    }
+
+    // Skip over any minified JavaScript files (ending in ".min.js")
+    // Skip over dotted files and folders as well
+    const IgnoreFileNamePattern = /(\.min\.js$)|([\\/]\.[\w.])/;
+    /**
+      * Parse the contents of a config file (tsconfig.json).
+      * @param json The contents of the config file to parse
+      * @param host Instance of ParseConfigHost used to enumerate files in folder.
+      * @param basePath A root directory to resolve relative path entries in the config
+      *    file to. e.g. outDir
+      */
+    export function parseJsonConfigFileContent(json: any, host: ParseConfigHost, basePath: string, existingOptions: CompilerOptions = {}, configFileName?: string): ParsedCommandLine {
+        const errors: Diagnostic[] = [];
+        const compilerOptions: CompilerOptions = convertCompilerOptionsFromJsonWorker(json["compilerOptions"], basePath, errors, configFileName);
+        const options = extend(existingOptions, compilerOptions);
+        const typingOptions: TypingOptions = convertTypingOptionsFromJsonWorker(json["typingOptions"], basePath, errors, configFileName);
+
+        options.configFilePath = configFileName;
+
+        const fileNames = getFileNames(errors);
+
+        return {
+            options,
+            fileNames,
+            typingOptions,
+            raw: json,
+            errors
+        };
+
+        function getFileNames(errors: Diagnostic[]): string[] {
+            let fileNames: string[] = [];
+            if (hasProperty(json, "files")) {
+                if (isArray(json["files"])) {
+                    fileNames = map(<string[]>json["files"], s => combinePaths(basePath, s));
+                }
+                else {
+                    errors.push(createCompilerDiagnostic(Diagnostics.Compiler_option_0_requires_a_value_of_type_1, "files", "Array"));
+                }
+            }
+            else {
+                const filesSeen: Map<boolean> = {};
+
+                let exclude: string[] = [];
+                if (isArray(json["exclude"])) {
+                    exclude = json["exclude"];
+                }
+                else {
+                    // by default exclude node_modules, and any specificied output directory
+                    exclude = ["node_modules", "bower_components", "jspm_packages"];
+                }
+                const outDir = json["compilerOptions"] && json["compilerOptions"]["outDir"];
+                if (outDir) {
+                    exclude.push(outDir);
+                }
+                exclude = map(exclude, e => getNormalizedAbsolutePath(e, basePath));
+
+                const supportedExtensions = getSupportedExtensions(options);
+                Debug.assert(indexOf(supportedExtensions, ".ts") < indexOf(supportedExtensions, ".d.ts"), "Changed priority of extensions to pick");
+
+                const potentialFiles: string[] = [];
+                if (host.readDirectoryWithMultipleExtensions) {
+                    addRange(potentialFiles, host.readDirectoryWithMultipleExtensions(basePath, supportedExtensions, exclude));
+                }
+                else {
+                    for (const extension of supportedExtensions) {
+                        addRange(potentialFiles, host.readDirectory(basePath, extension, exclude));
+                    }
+                }
+                // Get files of supported extensions in their order of resolution
+                for (const extension of supportedExtensions) {
+                    for (const fileName of potentialFiles) {
+                        if (!fileExtensionIs(fileName, extension)) {
+                            continue;
+                        }
+
+                        // .ts extension would read the .d.ts extension files too but since .d.ts is lower priority extension,
+                        // lets pick them when its turn comes up
+                        if (extension === ".ts" && fileExtensionIs(fileName, ".d.ts")) {
+                            continue;
+                        }
+
+                        if (IgnoreFileNamePattern.test(fileName)) {
+                            continue;
+                        }
+
+                        // If this is one of the output extension (which would be .d.ts and .js if we are allowing compilation of js files)
+                        // do not include this file if we included .ts or .tsx file with same base name as it could be output of the earlier compilation
+                        if (extension === ".d.ts" || (options.allowJs && contains(supportedJavascriptExtensions, extension))) {
+                            const baseName = fileName.substr(0, fileName.length - extension.length);
+                            if (hasProperty(filesSeen, baseName + ".ts") || hasProperty(filesSeen, baseName + ".tsx")) {
+                                continue;
+                            }
+                        }
+
+                        if (!filesSeen[fileName]) {
+                            filesSeen[fileName] = true;
+                            fileNames.push(fileName);
+                        }
+                    }
+                }
+            }
+            if (hasProperty(json, "excludes") && !hasProperty(json, "exclude")) {
+                errors.push(createCompilerDiagnostic(Diagnostics.Unknown_option_excludes_Did_you_mean_exclude));
+            }
+            return fileNames;
+        }
+    }
+
+    export function convertCompilerOptionsFromJson(jsonOptions: any, basePath: string, configFileName?: string): { options: CompilerOptions, errors: Diagnostic[] } {
+        const errors: Diagnostic[] = [];
+        const options = convertCompilerOptionsFromJsonWorker(jsonOptions, basePath, errors, configFileName);
+        return { options, errors };
+    }
+
+    export function convertTypingOptionsFromJson(jsonOptions: any, basePath: string, configFileName?: string): { options: CompilerOptions, errors: Diagnostic[] } {
+        const errors: Diagnostic[] = [];
+        const options = convertTypingOptionsFromJsonWorker(jsonOptions, basePath, errors, configFileName);
+        return { options, errors };
+    }
+
+    function convertCompilerOptionsFromJsonWorker(jsonOptions: any,
+        basePath: string, errors: Diagnostic[], configFileName?: string): CompilerOptions {
+
+        const options: CompilerOptions = getBaseFileName(configFileName) === "jsconfig.json" ? { allowJs: true } : {};
+        convertOptionsFromJson(optionDeclarations, jsonOptions, basePath, options, Diagnostics.Unknown_compiler_option_0, errors);
+        return options;
+    }
+
+    function convertTypingOptionsFromJsonWorker(jsonOptions: any,
+        basePath: string, errors: Diagnostic[], configFileName?: string): TypingOptions {
+
+        const options: TypingOptions = getBaseFileName(configFileName) === "jsconfig.json"
+            ? { enableAutoDiscovery: true, include: [], exclude: [] }
+            : { enableAutoDiscovery: false, include: [], exclude: [] };
+        convertOptionsFromJson(typingOptionDeclarations, jsonOptions, basePath, options, Diagnostics.Unknown_typing_option_0, errors);
+        return options;
+    }
+
+    function convertOptionsFromJson(optionDeclarations: CommandLineOption[], jsonOptions: any, basePath: string,
+        defaultOptions: CompilerOptions | TypingOptions, diagnosticMessage: DiagnosticMessage, errors: Diagnostic[]) {
+
+        if (!jsonOptions) {
+            return;
+        }
+
+        const optionNameMap = arrayToMap(optionDeclarations, opt => opt.name);
+
+        for (const id in jsonOptions) {
+            if (hasProperty(optionNameMap, id)) {
+                const opt = optionNameMap[id];
+                defaultOptions[opt.name] = convertJsonOption(opt, jsonOptions[id], basePath, errors);
+            }
+            else {
+                errors.push(createCompilerDiagnostic(diagnosticMessage, id));
+            }
+        }
+    }
+
+    function convertJsonOption(opt: CommandLineOption, value: any, basePath: string, errors: Diagnostic[]): CompilerOptionsValue {
+        const optType = opt.type;
+        const expectedType = typeof optType === "string" ? optType : "string";
+        if (optType === "list" && isArray(value)) {
+            return convertJsonOptionOfListType(<CommandLineOptionOfListType>opt, value, basePath, errors);
+        }
+        else if (typeof value === expectedType) {
+            if (typeof optType !== "string") {
+                return convertJsonOptionOfCustomType(<CommandLineOptionOfCustomType>opt, value, errors);
+            }
+            else {
+                if (opt.isFilePath) {
+                    value = normalizePath(combinePaths(basePath, value));
+                    if (value === "") {
+                        value = ".";
+                    }
+                }
+            }
+            return value;
+        }
+        else {
+            errors.push(createCompilerDiagnostic(Diagnostics.Compiler_option_0_requires_a_value_of_type_1, opt.name, expectedType));
+        }
+    }
+
+    function convertJsonOptionOfCustomType(opt: CommandLineOptionOfCustomType, value: string, errors: Diagnostic[]) {
+        const key = value.toLowerCase();
+        if (hasProperty(opt.type, key)) {
+            return opt.type[key];
+        }
+        else {
+            errors.push(createCompilerDiagnosticForInvalidCustomType(opt));
+        }
+    }
+
+    function convertJsonOptionOfListType(option: CommandLineOptionOfListType, values: any[], basePath: string, errors: Diagnostic[]): any[] {
+        return filter(map(values, v => convertJsonOption(option.element, v, basePath, errors)), v => !!v);
+    }
+
+    function trimString(s: string) {
+        return typeof s.trim === "function" ? s.trim() : s.replace(/^[\s]+|[\s]+$/g, "");
+    }
+}